<<<<<<< HEAD
use common::{
  comm::{
    sam::SamControlMessage,
    CompositeValveState,
    NodeMapping,
    ValveState,
    VehicleState,
  },
  sequence::{self, AbortError, DeviceAction},
};
use jeflog::{fail, warn};
use pyo3::{types::PyNone, IntoPy, PyErr, PyObject, Python, ToPyObject};
use std::{
  sync::Mutex,
  thread,
};

use crate::{state::SharedState, CommandSender, switchboard::commander::Command};

pub fn create_device_handler(
  shared: SharedState,
  command_tx: CommandSender,
) -> impl Fn(&str, DeviceAction) -> PyObject {
  let tx = command_tx.clone();

  move |device, action| {
    let thread_id = thread::current().id();
    let sequences = shared.sequences.lock().unwrap();

    if sequences.get_by_right(&thread_id).is_none() {
      drop(sequences);

      return Python::with_gil(|py| {
        AbortError::new_err("aborting sequence").restore(py);
        assert!(PyErr::occurred(py));
        drop(PyErr::fetch(py));

        PyNone::get(py).to_object(py)
      });
    }

    drop(sequences);

    match action {
      DeviceAction::ReadSensor => read_sensor(device, &shared.vehicle_state),
      DeviceAction::ReadValveState => {
        read_valve_state(device, &shared.vehicle_state)
      }
      DeviceAction::ActuateValve { state } => {
        actuate_valve(
          device,
          state,
          &shared.mappings,
          &shared.vehicle_state,
          &tx,
        );
        Python::with_gil(|py| PyNone::get(py).to_object(py))
      }
      DeviceAction::Abort => {
        abort(&shared);
        Python::with_gil(|py| PyNone::get(py).to_object(py))
      }
    }
  }
}

fn read_sensor(name: &str, vehicle_state: &Mutex<VehicleState>) -> PyObject {
  let vehicle_state = vehicle_state.lock().unwrap();

  let measurement = vehicle_state.sensor_readings.get(name);

  Python::with_gil(move |py| {
    measurement.map_or(PyNone::get(py).to_object(py), |m| m.clone().into_py(py))
  })
}

fn read_valve_state(
  name: &str,
  vehicle_state: &Mutex<VehicleState>,
) -> PyObject {
  let vehicle_state = vehicle_state.lock().unwrap();

  let state = vehicle_state.valve_states.get(name);

  Python::with_gil(|py| {
    state.map_or(PyNone::get(py).to_object(py), |s| {
      s.actual.to_string().into_py(py)
    })
  })
}

fn actuate_valve(
  name: &str,
  state: ValveState,
  mappings: &Mutex<Vec<NodeMapping>>,
  vehicle_state: &Mutex<VehicleState>,
  command_tx: &CommandSender,
) {
  let mappings = mappings.lock().unwrap();

  let Some(mapping) = mappings.iter().find(|m| m.text_id == name) else {
    fail!("Failed to actuate valve: mapping '{name}' is not defined.");
    return;
  };

  let closed = state == ValveState::Closed;
  let normally_closed = mapping.normally_closed.unwrap_or(true);
  let powered = closed != normally_closed;

  let message = SamControlMessage::ActuateValve {
    channel: mapping.channel,
    powered,
  };

  if let Err(error) = command_tx.send((mapping.board_id.clone(), Command::Sam(message))) {
    fail!("Failed to send command: {error}");
  }

  drop(mappings);
  let mut vehicle_state = vehicle_state.lock().unwrap();

  if let Some(existing) = vehicle_state.valve_states.get_mut(name) {
    existing.commanded = state;
  } else {
    vehicle_state.valve_states.insert(
      name.to_owned(),
      CompositeValveState {
        commanded: state,
        actual: ValveState::Undetermined,
      },
    );
  }
}

pub fn abort(shared: &SharedState) {
  let abort_sequence = shared.abort_sequence.lock().unwrap().clone();

  let Some(sequence) = abort_sequence else {
    warn!("Abort was called but no abort sequence is set.");
    return;
  };

  let mut sequences = shared.sequences.lock().unwrap();
  sequences.clear();
  sequences.insert("abort".to_owned(), thread::current().id());
  drop(sequences);

  sequence::run(sequence);
}
=======
use common::{
  comm::{
    BoardId,
    CompositeValveState,
    NodeMapping,
    SamControlMessage,
    ValveState,
    VehicleState,
  },
  sequence::{self, AbortError, DeviceAction},
};
use jeflog::{fail, warn};
use pyo3::{types::PyNone, IntoPy, PyErr, PyObject, Python, ToPyObject};
use std::{
  sync::{mpsc::Sender, Mutex},
  thread,
};

use crate::state::SharedState;

pub fn create_device_handler(
  shared: SharedState,
  command_tx: Sender<(BoardId, SamControlMessage)>,
) -> impl Fn(&str, DeviceAction) -> PyObject {
  let tx = command_tx.clone();

  move |device, action| {
    let thread_id = thread::current().id();
    let sequences = shared.sequences.lock().unwrap();

    if sequences.get_by_right(&thread_id).is_none() {
      drop(sequences);

      return Python::with_gil(|py| {
        AbortError::new_err("aborting sequence").restore(py);
        assert!(PyErr::occurred(py));
        drop(PyErr::fetch(py));

        PyNone::get(py).to_object(py)
      });
    }

    drop(sequences);

    match action {
      DeviceAction::ReadSensor => read_sensor(device, &shared.vehicle_state),
      DeviceAction::ReadValveState => {
        read_valve_state(device, &shared.vehicle_state)
      }
      DeviceAction::ActuateValve { state } => {
        actuate_valve(
          device,
          state,
          &shared.mappings,
          &shared.vehicle_state,
          &tx,
        );
        Python::with_gil(|py| PyNone::get(py).to_object(py))
      }
      DeviceAction::Abort => {
        abort(&shared);
        Python::with_gil(|py| PyNone::get(py).to_object(py))
      }
    }
  }
}

fn read_sensor(name: &str, vehicle_state: &Mutex<VehicleState>) -> PyObject {
  let vehicle_state = vehicle_state.lock().unwrap();

  let measurement = vehicle_state.sensor_readings.get(name);

  Python::with_gil(move |py| {
    measurement.map_or(PyNone::get(py).to_object(py), |m| m.clone().into_py(py))
  })
}

fn read_valve_state(
  name: &str,
  vehicle_state: &Mutex<VehicleState>,
) -> PyObject {
  let vehicle_state = vehicle_state.lock().unwrap();

  let state = vehicle_state.valve_states.get(name);

  Python::with_gil(|py| {
    state.map_or(PyNone::get(py).to_object(py), |s| {
      s.actual.to_string().into_py(py)
    })
  })
}

fn actuate_valve(
  name: &str,
  state: ValveState,
  mappings: &Mutex<Vec<NodeMapping>>,
  vehicle_state: &Mutex<VehicleState>,
  command_tx: &Sender<(BoardId, SamControlMessage)>,
) {
  let mappings = mappings.lock().unwrap();

  let Some(mapping) = mappings.iter().find(|m| m.text_id == name) else {
    fail!("Failed to actuate valve: mapping '{name}' is not defined.");
    return;
  };

  let closed = state == ValveState::Closed;
  let normally_closed = mapping.normally_closed.unwrap_or(true);
  let powered = closed != normally_closed; // True != False

  let message = SamControlMessage::ActuateValve {
    channel: mapping.channel,
    powered,
  };

  if let Err(error) = command_tx.send((mapping.board_id.clone(), message)) {
    fail!("Failed to send command: {error}");
  }

  drop(mappings);
  let mut vehicle_state = vehicle_state.lock().unwrap();

  if let Some(existing) = vehicle_state.valve_states.get_mut(name) {
    existing.commanded = state;
  } else {
    vehicle_state.valve_states.insert(
      name.to_owned(),
      CompositeValveState {
        commanded: state,
        actual: ValveState::Undetermined,
      },
    );
  }
}

pub fn abort(shared: &SharedState) {
  let abort_sequence = shared.abort_sequence.lock().unwrap().clone();

  let Some(sequence) = abort_sequence else {
    warn!("Abort was called but no abort sequence is set.");
    return;
  };

  let mut sequences = shared.sequences.lock().unwrap();
  sequences.clear();
  sequences.insert("abort".to_owned(), thread::current().id());
  drop(sequences);

  sequence::run(sequence);
}
>>>>>>> d60d31f0
<|MERGE_RESOLUTION|>--- conflicted
+++ resolved
@@ -1,4 +1,3 @@
-<<<<<<< HEAD
 use common::{
   comm::{
     sam::SamControlMessage,
@@ -106,7 +105,7 @@
 
   let closed = state == ValveState::Closed;
   let normally_closed = mapping.normally_closed.unwrap_or(true);
-  let powered = closed != normally_closed;
+  let powered = closed != normally_closed; // True != False
 
   let message = SamControlMessage::ActuateValve {
     channel: mapping.channel,
@@ -147,156 +146,4 @@
   drop(sequences);
 
   sequence::run(sequence);
-}
-=======
-use common::{
-  comm::{
-    BoardId,
-    CompositeValveState,
-    NodeMapping,
-    SamControlMessage,
-    ValveState,
-    VehicleState,
-  },
-  sequence::{self, AbortError, DeviceAction},
-};
-use jeflog::{fail, warn};
-use pyo3::{types::PyNone, IntoPy, PyErr, PyObject, Python, ToPyObject};
-use std::{
-  sync::{mpsc::Sender, Mutex},
-  thread,
-};
-
-use crate::state::SharedState;
-
-pub fn create_device_handler(
-  shared: SharedState,
-  command_tx: Sender<(BoardId, SamControlMessage)>,
-) -> impl Fn(&str, DeviceAction) -> PyObject {
-  let tx = command_tx.clone();
-
-  move |device, action| {
-    let thread_id = thread::current().id();
-    let sequences = shared.sequences.lock().unwrap();
-
-    if sequences.get_by_right(&thread_id).is_none() {
-      drop(sequences);
-
-      return Python::with_gil(|py| {
-        AbortError::new_err("aborting sequence").restore(py);
-        assert!(PyErr::occurred(py));
-        drop(PyErr::fetch(py));
-
-        PyNone::get(py).to_object(py)
-      });
-    }
-
-    drop(sequences);
-
-    match action {
-      DeviceAction::ReadSensor => read_sensor(device, &shared.vehicle_state),
-      DeviceAction::ReadValveState => {
-        read_valve_state(device, &shared.vehicle_state)
-      }
-      DeviceAction::ActuateValve { state } => {
-        actuate_valve(
-          device,
-          state,
-          &shared.mappings,
-          &shared.vehicle_state,
-          &tx,
-        );
-        Python::with_gil(|py| PyNone::get(py).to_object(py))
-      }
-      DeviceAction::Abort => {
-        abort(&shared);
-        Python::with_gil(|py| PyNone::get(py).to_object(py))
-      }
-    }
-  }
-}
-
-fn read_sensor(name: &str, vehicle_state: &Mutex<VehicleState>) -> PyObject {
-  let vehicle_state = vehicle_state.lock().unwrap();
-
-  let measurement = vehicle_state.sensor_readings.get(name);
-
-  Python::with_gil(move |py| {
-    measurement.map_or(PyNone::get(py).to_object(py), |m| m.clone().into_py(py))
-  })
-}
-
-fn read_valve_state(
-  name: &str,
-  vehicle_state: &Mutex<VehicleState>,
-) -> PyObject {
-  let vehicle_state = vehicle_state.lock().unwrap();
-
-  let state = vehicle_state.valve_states.get(name);
-
-  Python::with_gil(|py| {
-    state.map_or(PyNone::get(py).to_object(py), |s| {
-      s.actual.to_string().into_py(py)
-    })
-  })
-}
-
-fn actuate_valve(
-  name: &str,
-  state: ValveState,
-  mappings: &Mutex<Vec<NodeMapping>>,
-  vehicle_state: &Mutex<VehicleState>,
-  command_tx: &Sender<(BoardId, SamControlMessage)>,
-) {
-  let mappings = mappings.lock().unwrap();
-
-  let Some(mapping) = mappings.iter().find(|m| m.text_id == name) else {
-    fail!("Failed to actuate valve: mapping '{name}' is not defined.");
-    return;
-  };
-
-  let closed = state == ValveState::Closed;
-  let normally_closed = mapping.normally_closed.unwrap_or(true);
-  let powered = closed != normally_closed; // True != False
-
-  let message = SamControlMessage::ActuateValve {
-    channel: mapping.channel,
-    powered,
-  };
-
-  if let Err(error) = command_tx.send((mapping.board_id.clone(), message)) {
-    fail!("Failed to send command: {error}");
-  }
-
-  drop(mappings);
-  let mut vehicle_state = vehicle_state.lock().unwrap();
-
-  if let Some(existing) = vehicle_state.valve_states.get_mut(name) {
-    existing.commanded = state;
-  } else {
-    vehicle_state.valve_states.insert(
-      name.to_owned(),
-      CompositeValveState {
-        commanded: state,
-        actual: ValveState::Undetermined,
-      },
-    );
-  }
-}
-
-pub fn abort(shared: &SharedState) {
-  let abort_sequence = shared.abort_sequence.lock().unwrap().clone();
-
-  let Some(sequence) = abort_sequence else {
-    warn!("Abort was called but no abort sequence is set.");
-    return;
-  };
-
-  let mut sequences = shared.sequences.lock().unwrap();
-  sequences.clear();
-  sequences.insert("abort".to_owned(), thread::current().id());
-  drop(sequences);
-
-  sequence::run(sequence);
-}
->>>>>>> d60d31f0
+}