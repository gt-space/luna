use crate::{
  forwarder,
  handler::{self, create_device_handler},
  switchboard::{self, commander::Command},
  CommandSender,
  SERVO_PORT,
  SWITCHBOARD_ADDRESS
};
use bimap::BiHashMap;
use common::{
  comm::{Computer, FlightControlMessage, NodeMapping, Sequence, VehicleState},
  sequence,
};
use jeflog::{fail, pass, task, warn};
use postcard::experimental::max_size::MaxSize;
use pyo3::Python;
use std::{
  fmt,
  io::{self, Read, Write},
  net::{IpAddr, TcpStream, UdpSocket},
  sync::{Arc, Mutex, OnceLock},
  thread::{self, ThreadId},
  time::Duration,
};

/// Holds all shared state that should be accessible concurrently in multiple
/// contexts.
///
/// Everything in this struct should be wrapped with `Arc<Mutex<T>>`. **Do not
/// abuse this struct.** It is intended for what would typically be global
/// state.
#[derive(Clone, Debug)]
pub struct SharedState {
  pub vehicle_state: Arc<Mutex<VehicleState>>,
  pub mappings: Arc<Mutex<Vec<NodeMapping>>>,
  pub server_address: Arc<Mutex<Option<IpAddr>>>,
  pub triggers: Arc<Mutex<Vec<common::comm::Trigger>>>,
  pub sequences: Arc<Mutex<BiHashMap<String, ThreadId>>>,
  pub abort_sequence: Arc<Mutex<Option<Sequence>>>,
}

<<<<<<< HEAD
pub(crate) static COMMANDER_TX: OnceLock<CommandSender> = OnceLock::<CommandSender>::new();
=======
pub(crate) static COMMANDER_TX: OnceLock<CommandSender> =
  OnceLock::<CommandSender>::new();
>>>>>>> 12d685b2

#[derive(Debug)]
pub enum ProgramState {
  /// The initialization state, which primarily spawns background threads
  /// and transitions to the `ServerDiscovery` state.
  Init,

  /// State which loops through potential server hostnames until locating the
  /// server and connecting to it via TCP.
  ServerDiscovery {
    /// The shared flight state.
    shared: SharedState,
  },

  /// State which waits for an operator command, such as setting mappings or
  /// running a sequence.
  WaitForOperator {
    server_socket: TcpStream,

    /// The shared flight state.
    shared: SharedState,
  },

  /// State which spawns a thread to run a sequence before returning to the
  /// `WaitForOperator` state.
  RunSequence {
    server_socket: TcpStream,

    /// A full description of the sequence to run.
    sequence: Sequence,

    /// The shared flight state.
    shared: SharedState,
  },
}

impl ProgramState {
  /// Perform transition to the next state, returning the next state.
  pub fn next(self) -> Self {
    match self {
      ProgramState::Init => init(),
      ProgramState::ServerDiscovery { shared } => server_discovery(shared),
      ProgramState::WaitForOperator {
        server_socket,
        shared,
      } => wait_for_operator(server_socket, shared),
      ProgramState::RunSequence {
        server_socket,
        sequence,
        shared,
      } => run_sequence(server_socket, sequence, shared),
    }
  }
}

impl fmt::Display for ProgramState {
  fn fmt(&self, f: &mut fmt::Formatter<'_>) -> fmt::Result {
    match self {
      Self::Init => write!(f, "Init"),
      Self::ServerDiscovery { .. } => write!(f, "ServerDiscovery"),
      Self::WaitForOperator { server_socket, .. } => {
        let peer_address = server_socket
          .peer_addr()
          .map(|addr| addr.to_string())
          .unwrap_or("unknown".to_owned());

        write!(f, "WaitForOperator(server = {peer_address})")
      }
      Self::RunSequence { sequence, .. } => {
        write!(f, "RunSequence(name = {})", sequence.name)
      }
    }
  }
}

fn init() -> ProgramState {
  let home_socket = UdpSocket::bind(SWITCHBOARD_ADDRESS).unwrap_or_else(|_| {
    panic!("Cannot create bind on address {:#?}", SWITCHBOARD_ADDRESS);
  });

  let shared = SharedState {
    vehicle_state: Arc::new(Mutex::new(VehicleState::new())),
    mappings: Arc::new(Mutex::new(Vec::new())),
    server_address: Arc::new(Mutex::new(None)),
    triggers: Arc::new(Mutex::new(Vec::new())),
    sequences: Arc::new(Mutex::new(BiHashMap::new())),
    abort_sequence: Arc::new(Mutex::new(None)),
  };

  let command_tx = match switchboard::start(shared.clone(), home_socket) {
    Ok(command_tx) => command_tx,
    Err(error) => {
      fail!("Failed to create switchboard: {error}");
      return ProgramState::Init;
    }
  };

  sequence::initialize(shared.mappings.clone());
  sequence::set_device_handler(create_device_handler(
    shared.clone(),
    command_tx.clone(),
  ));

<<<<<<< HEAD
  COMMANDER_TX.set(command_tx).expect(
    "Could not set the channel for BMS and AHRS commands"
  );
=======
  COMMANDER_TX
    .set(command_tx)
    .expect("Could not set the channel for BMS and AHRS commands");
>>>>>>> 12d685b2

  thread::spawn(check_triggers(&shared));

  ProgramState::ServerDiscovery { shared }
}

fn server_discovery(shared: SharedState) -> ProgramState {
  task!("Locating control server.");

  let potential_hostnames = ["server-01.local", "server-02.local", "localhost"];

  for host in potential_hostnames {
    task!(
      "Attempting to connect to \x1b[1m{}:{SERVO_PORT}\x1b[0m.",
      host
    );

    let Ok(mut stream) = TcpStream::connect((host, SERVO_PORT)) else {
      fail!("Failed to connect to \x1b[1m{}:{SERVO_PORT}\x1b[0m.", host);
      continue;
    };

    pass!(
      "Successfully connected to \x1b[1m{}:{SERVO_PORT}\x1b[0m.",
      host
    );
    pass!(
      "Found control server at \x1b[1m{}:{SERVO_PORT}\x1b[0m.",
      host
    );

    let hostname = hostname::get()
      .ok()
      .and_then(|name| name.into_string().ok());

    let computer;

    if let Some(hostname) = hostname {
      if hostname.starts_with("flight") {
        computer = Computer::Flight;
      } else if hostname.starts_with("ground") {
        computer = Computer::Ground;
      } else {
        warn!("Hostname does not start with 'flight' or 'ground'. Defaulting to flight.");
        computer = Computer::Flight;
      }
    } else {
      warn!("Failed to get local hostname. Defaulting to flight.");
      computer = Computer::Flight;
    }

    // buffer containing the serialized identity message to be sent to the
    // control server
    let mut identity = [0; Computer::POSTCARD_MAX_SIZE];

    if let Err(error) = postcard::to_slice(&computer, &mut identity) {
      fail!("Failed to serialize Computer: {error}");
      continue;
    }

    if let Err(error) = stream.write_all(&identity) {
      warn!("Failed to send identity message to control server: {error}");
      continue;
    }

    *shared.server_address.lock().unwrap() =
      Some(stream.peer_addr().unwrap().ip());
    thread::spawn(forwarder::forward_vehicle_state(&shared));

    return ProgramState::WaitForOperator {
      server_socket: stream,
      shared,
    };
  }

  fail!("Failed to locate control server. Retrying.");
  ProgramState::ServerDiscovery { shared }
}

fn wait_for_operator(
  mut server_socket: TcpStream,
  shared: SharedState,
) -> ProgramState {
  let mut buffer = vec![0; 1_000_000];

  match server_socket.read(&mut buffer) {
    Ok(size) => {
      // if the size is zero, a TCP shutdown packet was sent. the connection is
      // closed.
      if size == 0 {
        return ProgramState::ServerDiscovery { shared };
      }

      match postcard::from_bytes::<FlightControlMessage>(&buffer) {
        Ok(message) => {
          match message {
            FlightControlMessage::Mappings(mappings) => {
              pass!("Received mappings from server: {mappings:#?}");
              *shared.mappings.lock().unwrap() = mappings;
              ProgramState::WaitForOperator {
                server_socket,
                shared,
              }
            }
            FlightControlMessage::Sequence(sequence) => {
              pass!("Received sequence from server: {sequence:#?}");

              // if the abort sequence was set, don't run it
              // set the shared abort sequence and return early
              if sequence.name == "abort" {
                *shared.abort_sequence.lock().unwrap() = Some(sequence);
                return ProgramState::WaitForOperator {
                  server_socket,
                  shared,
                };
              }

              ProgramState::RunSequence {
                server_socket,
                sequence,
                shared,
              }
            }
            FlightControlMessage::Trigger(trigger) => {
              pass!("Received trigger from server: {trigger:#?}");

              // update existing trigger if one has the same name
              // otherwise, add a new trigger to the vec
              let mut triggers = shared.triggers.lock().unwrap();

              let existing =
                triggers.iter().position(|t| t.name == trigger.name);

              if let Some(index) = existing {
                triggers[index] = trigger;
              } else {
                triggers.push(trigger);
              }

              // necessary to allow passing 'shared' back to WaitForOperator
              drop(triggers);

              ProgramState::WaitForOperator {
                server_socket,
                shared,
              }
            }
            FlightControlMessage::StopSequence(name) => {
              pass!("Received instruction to stop sequence from server.");
              let stopped =
                shared.sequences.lock().unwrap().remove_by_left(&name);

              if stopped.is_some() {
                pass!("Stopped sequence '{name}'.");
              } else {
                warn!("Sequence '{name}' was not running.");
              }

              ProgramState::WaitForOperator {
                server_socket,
                shared,
              }
            }
            FlightControlMessage::Abort => {
              pass!("Received abort instruction from server.");
              handler::abort(&shared);
              ProgramState::WaitForOperator {
                server_socket,
                shared,
              }
            }
            FlightControlMessage::BmsCommand(command) => {
              pass!("Received BMS Command from Servo: {command}");
              match COMMANDER_TX.get() {
<<<<<<< HEAD
                Some(commander) => { 
=======
                Some(commander) => {
>>>>>>> 12d685b2
                  if let Err(e) = commander.send(
                    ("bms-01".to_string(), Command::Bms(command))
                  ) {
                    fail!("Could not send BMS command to commander in switchboard: {e}.")
                  };
                }
                None => fail!("Could not obtain the BMS/AHRS command channel. Command couldn't be sent.")
              };

              ProgramState::WaitForOperator {
                server_socket,
                shared,
              }
<<<<<<< HEAD
            },
            FlightControlMessage::AhrsCommand(command) => {
              pass!("Received AHRS Command from Servo: {command}");
              match COMMANDER_TX.get() {
                Some(commander) => { 
=======
            }
            FlightControlMessage::AhrsCommand(command) => {
              pass!("Received AHRS Command from Servo: {command}");
              match COMMANDER_TX.get() {
                Some(commander) => {
>>>>>>> 12d685b2
                  if let Err(e) = commander.send(
                    ("ahrs-01".to_string(), Command::Ahrs(command))
                  ) {
                    fail!("Could not send AHRS command to commander in switchboard: {e}.")
                  };
                }
                None => fail!("Could not obtain the BMS/AHRS command channel. Command couldn't be sent.")
              };

              ProgramState::WaitForOperator {
                server_socket,
                shared,
              }
            }
          }
        }
        Err(error) => {
          warn!(
            "Failed to deserialize control message: {}.",
            error.to_string()
          );
          ProgramState::WaitForOperator {
            server_socket,
            shared,
          }
        }
      }
    }
    Err(ref error) if error.kind() == io::ErrorKind::WouldBlock => {
      ProgramState::WaitForOperator {
        server_socket,
        shared,
      }
    }
    Err(error) => {
      fail!(
        "Failed to read from server socket: {}. Dropping connection.",
        error.to_string()
      );
      ProgramState::ServerDiscovery { shared }
    }
  }
}

/// Spawns a thread which runs the specified sequence before returning to
/// `WaitForOperator`.
fn run_sequence(
  server_socket: TcpStream,
  sequence: Sequence,
  shared: SharedState,
) -> ProgramState {
  let sequence_name = sequence.name.clone();

  let thread_id = thread::spawn(|| sequence::run(sequence)).thread().id();

  shared
    .sequences
    .lock()
    .unwrap()
    .insert(sequence_name, thread_id);

  ProgramState::WaitForOperator {
    server_socket,
    shared,
  }
}

/// Constructs a closure which continuously checks if any triggers have tripped,
/// running the corresponding script inline if so.
fn check_triggers(shared: &SharedState) -> impl FnOnce() {
  let triggers = shared.triggers.clone();

  // return closure instead of using the function itself because of
  // borrow-checking rules regarding moving the 'triggers' reference across
  // closure bounds
  move || {
    loop {
      let mut triggers = triggers.lock().unwrap();

      for trigger in triggers.iter_mut() {
        // perform check by running condition as Python script and getting
        // truth value
        let check = Python::with_gil(|py| {
          py.eval(&trigger.condition, None, None)
            .and_then(|condition| condition.extract::<bool>())
        });

        // checks if the condition evaluated true
        if check.as_ref().is_ok_and(|c| *c) {
          let sequence = Sequence {
            name: format!("trigger_{}", trigger.name),
            script: trigger.script.clone(),
          };

          // run sequence in the same thread so there is no rapid-fire
          // sequence dispatches if a trigger is tripped
          // note: this is intentionally blocking
          common::sequence::run(sequence);
        }

        if let Err(error) = check {
          fail!(
            "Trigger '{}' raised exception during execution: {error}",
            trigger.name
          );
          trigger.active = false;
        }
      }

      // drop triggers before waiting so the lock isn't held over the wait
      drop(triggers);
      thread::sleep(Duration::from_millis(10));
    }
  }
}<|MERGE_RESOLUTION|>--- conflicted
+++ resolved
@@ -39,12 +39,8 @@
   pub abort_sequence: Arc<Mutex<Option<Sequence>>>,
 }
 
-<<<<<<< HEAD
-pub(crate) static COMMANDER_TX: OnceLock<CommandSender> = OnceLock::<CommandSender>::new();
-=======
 pub(crate) static COMMANDER_TX: OnceLock<CommandSender> =
   OnceLock::<CommandSender>::new();
->>>>>>> 12d685b2
 
 #[derive(Debug)]
 pub enum ProgramState {
@@ -148,15 +144,9 @@
     command_tx.clone(),
   ));
 
-<<<<<<< HEAD
-  COMMANDER_TX.set(command_tx).expect(
-    "Could not set the channel for BMS and AHRS commands"
-  );
-=======
   COMMANDER_TX
     .set(command_tx)
     .expect("Could not set the channel for BMS and AHRS commands");
->>>>>>> 12d685b2
 
   thread::spawn(check_triggers(&shared));
 
@@ -331,11 +321,7 @@
             FlightControlMessage::BmsCommand(command) => {
               pass!("Received BMS Command from Servo: {command}");
               match COMMANDER_TX.get() {
-<<<<<<< HEAD
-                Some(commander) => { 
-=======
                 Some(commander) => {
->>>>>>> 12d685b2
                   if let Err(e) = commander.send(
                     ("bms-01".to_string(), Command::Bms(command))
                   ) {
@@ -349,19 +335,11 @@
                 server_socket,
                 shared,
               }
-<<<<<<< HEAD
-            },
-            FlightControlMessage::AhrsCommand(command) => {
-              pass!("Received AHRS Command from Servo: {command}");
-              match COMMANDER_TX.get() {
-                Some(commander) => { 
-=======
             }
             FlightControlMessage::AhrsCommand(command) => {
               pass!("Received AHRS Command from Servo: {command}");
               match COMMANDER_TX.get() {
                 Some(commander) => {
->>>>>>> 12d685b2
                   if let Err(e) = commander.send(
                     ("ahrs-01".to_string(), Command::Ahrs(command))
                   ) {
