use crate::state::SharedState;
use jeflog::fail;
use std::{
  net::UdpSocket,
  thread,
  time::{Duration, Instant},
};

pub fn forward_vehicle_state(shared: &mut SharedState) -> impl Fn() {
  let server_address = shared.server_address.clone();
  let vehicle_state = shared.vehicle_state.clone();
  let last_update = shared.last_updates.clone();

  let socket =
    UdpSocket::bind("0.0.0.0:0").expect("failed to bind to UDP socket");

  move || {
    loop {
      if let Some(server_address) = *server_address.lock().unwrap() {
        let mut vehicle_state = vehicle_state.lock().unwrap();
        let last_update = last_update.lock().unwrap();

        // update stats for time since last update
        let now = Instant::now();
        for (name, stats) in &mut vehicle_state.rolling {
          if !last_update.contains_key(name.as_str()) {
            continue;
          }

          let last_update_time = *last_update
            .get(name.as_str())
            .expect("already checked if exists");

          stats.time_since_last_update =
            now.duration_since(last_update_time).as_secs_f64();
        }

        // TODO: Change to something that doesn't allocate every iteration
        match postcard::to_allocvec(&*vehicle_state) {
          Ok(serialized) => {
            let result = socket.send_to(&serialized, (server_address, 7201));

            if result.is_err() {
              fail!("Failed to send vehicle state to {server_address}:7201.");
            }
          }
          Err(error) => {
            fail!(
              "Failed to serialize vehicle state with Postcard: {}.",
              error.to_string()
            );
          }
        }
      }

<<<<<<< HEAD
      //thread::sleep(Duration::from_millis(10));
=======
      thread::sleep(Duration::from_millis(2));
>>>>>>> 9035c94c
    }
  }
}<|MERGE_RESOLUTION|>--- conflicted
+++ resolved
@@ -53,11 +53,7 @@
         }
       }
 
-<<<<<<< HEAD
-      //thread::sleep(Duration::from_millis(10));
-=======
       thread::sleep(Duration::from_millis(2));
->>>>>>> 9035c94c
     }
   }
 }