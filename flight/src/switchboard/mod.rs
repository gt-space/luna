pub mod commander;
mod defibrillator;
mod lifetime;
mod worker;

use crate::{handler, state::SharedState, CommandSender, FC_BOARD_ID};
use commander::commander;
use common::comm::flight::{BoardId, DataMessage};
use defibrillator::defibrillator;
use jeflog::{fail, pass, warn};
use lifetime::lifetime;
use std::{
  collections::{HashMap, HashSet},
  io,
  net::{SocketAddr, UdpSocket},
  sync::{
    mpsc::{self, Sender},
    Arc,
    Mutex,
    RwLock,
  },
  thread,
};
use worker::{worker, Gig};

// Concerns: might be a bit too abort happy?

/// one-shot function that starts the switchboard.
pub fn start(
  shared: SharedState,
  socket: UdpSocket,
) -> io::Result<CommandSender> {
  let reciever = socket.try_clone()?;
  let sender = socket.try_clone()?;
  let command_sender = socket.try_clone()?;

  let (snooze_tx, snooze_rx) = mpsc::channel();
  let (gig_tx, gig_rx) = mpsc::channel();
  let (command_tx, command_rx) = mpsc::channel();

  let statuses = Arc::new(Mutex::new(HashSet::new()));
  let sockets = Arc::new(RwLock::new(HashMap::new()));

  thread::spawn(switchboard(
    shared.clone(),
    snooze_tx,
    gig_tx,
    socket,
    reciever,
    sockets.clone(),
  ));
  thread::spawn(lifetime(shared.clone(), snooze_rx, statuses.clone()));
  thread::spawn(defibrillator(
    shared.clone(),
    sender,
    sockets.clone(),
    statuses.clone(),
  ));
  thread::spawn(worker(shared.clone(), gig_rx));
  thread::spawn(commander(
    shared.clone(),
    command_rx,
    command_sender,
    sockets.clone(),
  ));

  Ok(command_tx)
}

/// Wakes when there's something to be passed along. Think of it like a
/// telephone operator.
pub fn switchboard(
  shared: SharedState,
  snooze: Sender<BoardId>,
  gig: Sender<(BoardId, Gig)>,
  handshake_sender: UdpSocket,
  reciever: UdpSocket,
  sockets: Arc<RwLock<HashMap<BoardId, SocketAddr>>>,
) -> impl FnOnce() {
  move || {
    let mut buffer = [0; crate::DATA_MESSAGE_BUFFER_SIZE];

    loop {
      // Move the incoming UDP data into a buffer
      let (message_length, sender_address) =
        match reciever.recv_from(&mut buffer) {
          Ok(data) => data,
          Err(e) => {
            fail!("Failed to insert data into switchboard buffer: {e}");
            handler::abort(&shared);
            continue;
          }
        };

      let incoming_data = postcard::from_bytes(&buffer[..message_length]);

      // Interpret the data in the buffer
      let incoming_data = match incoming_data {
        Ok(data) => data,
        Err(error) => {
          fail!("Failed to interpret buffer data: {error}");
          continue;
        }
      };

      let board_id = match incoming_data {
        DataMessage::Identity(board_id) => {
          let mut sockets = sockets.write().unwrap();
          sockets.insert(board_id.clone(), sender_address);

          pass!("Recieved identity message from board {board_id}");

          let identity = DataMessage::Identity(String::from(FC_BOARD_ID));

          let handshake = match postcard::to_slice(&identity, &mut buffer) {
            Ok(identity) => identity,
            Err(error) => {
              warn!("Failed to deserialize identity message: {error}");
              continue;
            }
          };

          if let Err(e) = handshake_sender.send_to(handshake, sender_address) {
            fail!("Failed to send identity to {sender_address}: {e}");
          } else {
            pass!("Sent identity to {sender_address}.");
          }

          board_id
        }
        DataMessage::Sam(board_id, datapoints) => {
<<<<<<< HEAD
          if let Err(e) = gig.send((board_id.clone(), Gig::Sam(datapoints.to_vec()))) {
=======
          if let Err(e) =
            gig.send((board_id.clone(), Gig::Sam(datapoints.to_vec())))
          {
>>>>>>> 12d685b2
            fail!("Worker dropped the receiving end of the gig channel ({e}).");
            handler::abort(&shared);
            break;
          }

          board_id
        }
<<<<<<< HEAD
        DataMessage::Bms(board_id, datapoint) => { 
          if let Err(e) = gig.send((board_id.clone(), Gig::Bms(vec![datapoint.into_owned()]))) {
=======
        DataMessage::Bms(board_id, datapoint) => {
          if let Err(e) =
            gig.send((board_id.clone(), Gig::Bms(vec![datapoint.into_owned()])))
          {
>>>>>>> 12d685b2
            fail!("Worker dropped the receiving end of the gig channel ({e}).");
            handler::abort(&shared);
            break;
          }

          board_id
        }
        DataMessage::Ahrs(board_id, datapoints) => {
<<<<<<< HEAD
          if let Err(e) = gig.send((board_id.clone(), Gig::Ahrs(datapoints.to_vec()))) {
=======
          if let Err(e) =
            gig.send((board_id.clone(), Gig::Ahrs(datapoints.to_vec())))
          {
>>>>>>> 12d685b2
            fail!("Worker dropped the receiving end of the gig channel ({e}).");
            handler::abort(&shared);
            break;
          }

          board_id
        }
        DataMessage::FlightHeartbeat => {
          warn!("Recieved a FlightHeartbeat from {sender_address}.");
          continue;
        }
      };

      if let Err(e) = snooze.send(board_id) {
        fail!("Lifetime dropped the receiver of the snooze channel ({e}).");
        handler::abort(&shared);
        break;
      }
    }
  }
}<|MERGE_RESOLUTION|>--- conflicted
+++ resolved
@@ -129,13 +129,9 @@
           board_id
         }
         DataMessage::Sam(board_id, datapoints) => {
-<<<<<<< HEAD
-          if let Err(e) = gig.send((board_id.clone(), Gig::Sam(datapoints.to_vec()))) {
-=======
           if let Err(e) =
             gig.send((board_id.clone(), Gig::Sam(datapoints.to_vec())))
           {
->>>>>>> 12d685b2
             fail!("Worker dropped the receiving end of the gig channel ({e}).");
             handler::abort(&shared);
             break;
@@ -143,15 +139,10 @@
 
           board_id
         }
-<<<<<<< HEAD
-        DataMessage::Bms(board_id, datapoint) => { 
-          if let Err(e) = gig.send((board_id.clone(), Gig::Bms(vec![datapoint.into_owned()]))) {
-=======
         DataMessage::Bms(board_id, datapoint) => {
           if let Err(e) =
             gig.send((board_id.clone(), Gig::Bms(vec![datapoint.into_owned()])))
           {
->>>>>>> 12d685b2
             fail!("Worker dropped the receiving end of the gig channel ({e}).");
             handler::abort(&shared);
             break;
@@ -160,13 +151,9 @@
           board_id
         }
         DataMessage::Ahrs(board_id, datapoints) => {
-<<<<<<< HEAD
-          if let Err(e) = gig.send((board_id.clone(), Gig::Ahrs(datapoints.to_vec()))) {
-=======
           if let Err(e) =
             gig.send((board_id.clone(), Gig::Ahrs(datapoints.to_vec())))
           {
->>>>>>> 12d685b2
             fail!("Worker dropped the receiving end of the gig channel ({e}).");
             handler::abort(&shared);
             break;
