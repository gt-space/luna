--- conflicted
+++ resolved
@@ -1,4 +1,3 @@
-<<<<<<< HEAD
 use std::time::{Instant, Duration};
 use common::comm::{bms::{Bms, DataPoint}, ADCKind::{self, VBatUmbCharge, SamAnd5V}, gpio::PinValue::Low};
 use ads114s06::ADC;
@@ -51,13 +50,14 @@
     adc.disable_status_byte();
 
     println!("ADC{} regs (after init)", i + 1);
-    for (reg, reg_value) in adc.spi_read_all_regs().unwrap().into_iter().enumerate() {
+    for (reg, reg_value) in
+      adc.spi_read_all_regs().unwrap().into_iter().enumerate()
+    {
       println!("Reg {:x}: {:08b}", reg, reg_value);
     }
 
     // initiate continious conversion mode
     adc.spi_start_conversion();
-
   }
 }
 
@@ -65,7 +65,8 @@
   let mut bms_data = Bms::default();
   for channel in 0..6 {
     for (i, adc) in adcs.iter_mut().enumerate() {
-      let reached_max_vbat_umb_charge = adc.kind == VBatUmbCharge && channel > 4;
+      let reached_max_vbat_umb_charge =
+        adc.kind == VBatUmbCharge && channel > 4;
       let reached_max_sam_and_5v = adc.kind == SamAnd5V && channel < 2;
       if reached_max_vbat_umb_charge || reached_max_sam_and_5v {
         continue;
@@ -142,159 +143,8 @@
     }
   }
 
-  DataPoint{state: bms_data, timestamp: 0.0}
-=======
-use ads114s06::ADC;
-use common::comm::{
-  bms::{Bms, DataPoint},
-  gpio::PinValue::Low,
-  ADCKind::{SamAnd5V, VBatUmbCharge},
-};
-use std::time::{Duration, Instant};
-
-pub fn init_adcs(adcs: &mut Vec<ADC>) {
-  for (i, adc) in adcs.into_iter().enumerate() {
-    adc.spi_reset(); // initalize registers to default values first
-
-    // positive input channel initial mux
-
-    if adc.kind == VBatUmbCharge {
-      adc.set_positive_input_channel(0);
-    } else {
-      adc.set_positive_input_channel(2);
-    }
-
-    // negative channel input mux (does not change)
-    adc.set_negative_input_channel_to_aincom();
-
-    // pga register (same as SAM)
-    adc.set_programmable_conversion_delay(14);
-    adc.set_pga_gain(1);
-    adc.disable_pga();
-    // datarate register (same as SAM)
-    adc.disable_global_chop();
-    adc.enable_internal_clock_disable_external();
-    adc.enable_continious_conversion_mode();
-    adc.enable_low_latency_filter();
-    adc.set_data_rate(4000.0);
-    // ref register (same as SAM)
-    adc.disable_reference_monitor();
-    adc.enable_positive_reference_buffer();
-    adc.disable_negative_reference_buffer();
-    adc.set_ref_input_internal_2v5_ref();
-    adc.enable_internal_voltage_reference_on_pwr_down();
-    // idacmag register
-    adc.disable_pga_output_monitoring();
-    adc.open_low_side_pwr_switch();
-    adc.set_idac_magnitude(0);
-    // idacmux register
-    adc.disable_idac1();
-    adc.disable_idac2();
-    // vbias register
-    adc.disable_vbias();
-    // system monitor register
-    adc.disable_system_monitoring();
-    adc.disable_spi_timeout();
-    adc.disable_crc_byte();
-    adc.disable_status_byte();
-
-    println!("ADC{} regs (after init)", i + 1);
-    for (reg, reg_value) in
-      adc.spi_read_all_regs().unwrap().into_iter().enumerate()
-    {
-      println!("Reg {:x}: {:08b}", reg, reg_value);
-    }
-
-    // initiate continious conversion mode
-    adc.spi_start_conversion();
-  }
-}
-
-pub fn poll_adcs(adcs: &mut Vec<ADC>) -> DataPoint {
-  //let mut datapoints = Vec::with_capacity(9);
-  let mut bms_data = Bms::default();
-  for channel in 0..6 {
-    for (i, adc) in adcs.iter_mut().enumerate() {
-      let reached_max_vbat_umb_charge =
-        adc.kind == VBatUmbCharge && channel > 4;
-      let reached_max_sam_and_5v = adc.kind == SamAnd5V && channel < 2;
-      if reached_max_vbat_umb_charge || reached_max_sam_and_5v {
-        continue;
-      }
-
-      // poll for data ready
-      let time = Instant::now();
-      let mut go_to_next_adc: bool = false;
-      loop {
-        if adc.check_drdy() == Low {
-          break;
-        } else if Instant::now() - time > Duration::from_millis(250) {
-          println!("ADC {} drdy not pulled low... going to next ADC", i);
-          go_to_next_adc = true;
-          break;
-        }
-      }
-
-      if go_to_next_adc {
-        continue;
-      }
-
-      let raw_code = match adc.spi_read_data() {
-        Ok(data) => data,
-        Err(e) => {
-          eprintln!("Err Reading ADC data on channel {}: {:#?}", channel, e);
-          -999
-        }
-      };
-
-      // Converting ADC code to actual value based on BMS schematic
-      let data = adc.calculate_differential_measurement(raw_code);
-
-      if adc.kind == VBatUmbCharge {
-        if channel == 0 {
-          bms_data.battery_bus.current = data * 2.0;
-        } else if channel == 1 {
-          bms_data.battery_bus.voltage = data * 22.5;
-        } else if channel == 2 {
-          bms_data.umbilical_bus.current = data * 2.0;
-        } else if channel == 3 {
-          bms_data.umbilical_bus.voltage = data * 22.5;
-        } else if channel == 4 {
-          // charger current sense
-          bms_data.charger = (data - 0.25) / 0.15;
-        }
-      }
-
-      if adc.kind == SamAnd5V {
-        if channel == 2 {
-          bms_data.sam_power_bus.current = data * 2.0;
-        } else if channel == 3 {
-          bms_data.sam_power_bus.voltage = data * 22.5;
-        } else if channel == 4 {
-          bms_data.five_volt_rail.voltage = data * 22.5;
-        } else if channel == 5 {
-          bms_data.five_volt_rail.current = data * 2.0;
-        }
-      }
-
-      // Next channel logic
-      if adc.kind == VBatUmbCharge {
-        adc.set_positive_input_channel((channel + 1) % 5).ok();
-      }
-
-      if adc.kind == SamAnd5V {
-        if channel == 5 {
-          adc.set_positive_input_channel(0).ok();
-        } else {
-          adc.set_positive_input_channel(channel + 1).ok();
-        }
-      }
-    }
-  }
-
   DataPoint {
     state: bms_data,
     timestamp: 0.0,
   }
->>>>>>> b2fc4a52
 }