--- conflicted
+++ resolved
@@ -631,52 +631,6 @@
   background-color: #737373;
 }
 
-<<<<<<< HEAD
-=======
-.add-config-cancel-btn {
-  height: 30px;
-  border: 2px solid #212121;
-  color: white;
-  border-radius: 5px;
-  font-family: 'Rubik';
-  background-color: #737373;
-  /* margin-top: 16px; */
-}
-
-.add-config-save-btn {
-  width: 50px;
-  height: 30px;
-  border: 2px solid #212121;
-  color: white;
-  border-radius: 5px;
-  font-family: 'Rubik';
-  background-color: #737373;
-  /* margin-top: 16px; */
-}
-
-.add-config-add-mapping-btn {
-  width: 100px;
-  height: 30px;
-  border: 2px solid #212121;
-  color: white;
-  border-radius: 5px;
-  font-family: 'Rubik';
-  background-color: #737373;
-  /* margin-top: 16px; */
-}
-
-.add-config-remove-mapping-btn {
-  width: 150px;
-  height: 30px;
-  border: 2px solid #212121;
-  color: white;
-  border-radius: 5px;
-  font-family: 'Rubik';
-  background-color: #737373;
-  /* margin-top: 16px; */
-}
-
->>>>>>> c2cf5440
 .add-config-configurations{
   margin-top: 20px;
   padding-left: 10px;
@@ -740,26 +694,7 @@
   flex-basis: 20%;
 }
 
-.edit-config-configurations-labels {
-    display: flex;
-    flex-direction: row;
-    /* justify-content: flex-start; */
-    gap: 50px;
-    /* padding-left: 40px; */
-    /* padding-right: 40px; */
-}
-
-.edit-config-configurations {
-  flex-wrap: wrap;
-
-  flex-direction: column;
-
-  /* gap: 100px; */
-  /* flex-direction: row; */
-  /* justify-content: space-between;
-  gap: 5px;
-  align-items: center; */
-}
+
 
 
 /** Sequences **/
