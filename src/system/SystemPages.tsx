import { Component, createSignal, For, Show } from "solid-js";
import { invoke } from '@tauri-apps/api/tauri'
import { setServerIp, connect, isConnected, setIsConnected, setActivity, serverIp, activity, selfIp, selfPort, sessionId, forwardingId, State, Config, sendActiveConfig, setSessionId, setForwardingId, setSelfIp, setSelfPort } from "../comm";
import { turnOnLED, turnOffLED } from "../commands";
import { emit, listen } from '@tauri-apps/api/event'
import { appWindow } from "@tauri-apps/api/window";
import { DISCONNECT_ACTIVITY_THRESH } from "../appdata";

// states of error message and connect button
const [connectDisplay, setConnectDisplay] = createSignal("Connect");
const [connectionMessage, setConnectionMessage] = createSignal('');
const [showSessionId, setShowSessionId] = createSignal(false);
const [showForwardingId, setShowForwardingId] = createSignal(false);
const [feedsystem, setFeedsystem] = createSignal('Feedsystem_1');
const [activeConfig, setActiveConfig] = createSignal('Config_1');
const [configurations, setConfigurations] = createSignal();
//configurations()

// function to connect to the server + input validation
async function connectToServer() {
  setConnectDisplay("Connecting...");
  setConnectionMessage('');

  // getting the ip, username, and password from the relevant textfields
  var ip = (document.getElementsByName('server-ip')[0] as HTMLInputElement).value.trim();
  var username = (document.getElementsByName('username')[0] as HTMLInputElement).value.trim();
  var password = (document.getElementsByName('password')[0] as HTMLInputElement).value;
  var result = '';

  // presence check on username and password
  if (username != '' && password != '') {
    result = await connect(ip, username, password);
  } else {
    result = 'Please enter a username and password';
  }

  setConnectionMessage(result);
  setConnectDisplay("Connect");
}

// get the activity from the taskbar page
emit('requestActivity');
listen('updateActivity', (event) => {
  setActivity(event.payload as number);
  if (activity() < DISCONNECT_ACTIVITY_THRESH) {
    setIsConnected(true);
  }
});

invoke('initialize_state', {window: appWindow});
listen('state', (event) => {
  setServerIp((event.payload as State).serverIp);
  setIsConnected((event.payload as State).isConnected);
  setSessionId((event.payload as State).sessionId);
  setForwardingId((event.payload as State).forwardingId);
  setSelfIp((event.payload as State).selfIp);
  setSelfPort((event.payload as State).selfPort);
  setConfigurations((event.payload as State).configs);
<<<<<<< HEAD
  setFeedsystem((event.payload as State).feedsystem);
  setActiveConfig((event.payload as State).activeConfig);
  console.log(configurations());
=======
  // console.log("I'm here");
  // console.log("I'm printing");
  // console.log("I'm printing" + configurations() + "hello");
  // console.log(configurations[0]);
>>>>>>> 891bafce
});

// function to close the sessionId info
function closeSessionId(evt:MouseEvent) {
  try {
    var popup = document.getElementById("session-id")!;
    if ((evt.target as HTMLElement).id != popup.id && (evt.target as HTMLElement)!.className != 'id-display'){
      setShowSessionId(false);
    }
  } catch (e) {

  }
}
// function to close the forwardingId info
function closeForwardingId(evt:MouseEvent) {
  try{
    var popup = document.getElementById("forwarding-id")!;
    if ((evt.target as HTMLElement).id != popup.id && (evt.target as HTMLElement)!.className != 'id-display'){
      setShowForwardingId(false);
    }
  } catch (e) {
    
  }
}

document.addEventListener("click", (evt) => closeSessionId(evt));
document.addEventListener("click", (evt) => closeForwardingId(evt));

const Connect: Component = (props) => {
  return <div style="height: 100%; display: flex; flex-direction: column">
    <div style="text-align: center; font-size: 14px">CONNECT</div>
    <div class="system-connect-page">
      <div class="system-connect-section">
        <input class="connect-textfield"
          type="text"
          name="server-ip"
          placeholder="Server IP"
        />
        <input class="connect-textfield"
          type="text"
          name="username"
          placeholder="Username"
        />
        <input class="connect-textfield"
          type="password"
          name="password"
          placeholder="Password"
        />
        <div id="connect-message" style="font-size: 12px">
          {connectionMessage()}
        </div>
        <button class="connect-button" onClick={() => connectToServer()}>
          {connectDisplay()}
        </button>
        <div style="height: 20px"></div>
        <button style="padding: 5px" onClick={() => turnOnLED()}>
          LED test button (on)
        </button>
        <div style="height: 10px"></div>
        <button style="padding: 5px" onClick={() => turnOffLED()}>
          LED test button (off)
        </button>
      </div>
      <div class="system-connect-section">
        <div style="display: grid; grid-template-columns: 1fr 1fr">
          <div style="display: flex; flex-direction: column; margin-right: 20px">
            <div style="text-align: right">Activity:</div>
            <div style="text-align: right">Status:</div>
            <div style="text-align: right">IP:</div>
            <div style="text-align: right">Port:</div>
            <div style="text-align: right">Server IP:</div>
            <div style="text-align: right">Session ID:</div>
            <div style="text-align: right">Forwarding ID:</div>
          </div>
          <div style="display: flex; flex-direction: column; margin-left: 0px">
            <div style="text-align: center" id="activity">{activity()} ms</div>
            <div style="text-align: center" id="status">{isConnected()? "CONNECTED":"DISCONNECTED"}</div>
            <div style="text-align: center">{selfIp() as string}</div>
            <div style="text-align: center">{selfPort() as string}</div>
            <div style="text-align: center">{serverIp() as string}</div>
            <div id="session-id" style="text-align: center">{sessionId() == 'None'? sessionId() as string : 
              <Show 
                when={showSessionId()}
                fallback={<button id="session-id" class="connect-info-button" 
                onClick={() => {setShowSessionId(true); console.log(showSessionId())}}>Click to view</button>}
              >
                <div class='id-display'>{sessionId() as string}</div>
              </Show>}
            </div>
            <div style="text-align: center" id="forwarding-id">{forwardingId() == 'None'? forwardingId() as string : 
              <Show 
                when={showForwardingId()}
                fallback={<button id="forwarding-id" class="connect-info-button" 
                onClick={() => {setShowForwardingId(true); console.log(showForwardingId())}}>Click to view</button>}
              >
                <div class='id-display'>{forwardingId() as string}</div>
              </Show>}
            </div>
          </div>
        </div>
      </div>
    </div>
</div>
}

async function setFeedsystemAndActiveConfig() {
  var feedsystem = (document.querySelector('input[name="feedsystem-select"]:checked')! as HTMLInputElement);
  console.log(feedsystem.value);
  var dropdown = (document.getElementById("feed-config-drop-1"))! as HTMLSelectElement;
  console.log(dropdown.value);
  await invoke('update_feedsystem', {window: appWindow, value: feedsystem.value});
  await invoke('update_active_config', {window: appWindow, value: dropdown.value});
  sendActiveConfig(serverIp() as string, dropdown.value);

}
//get state updates
// invoke('initialize_state', {window: appWindow});
// listen('state', (event) => {
//   console.log((event.payload as State).feedsystem);
//   setFeedsystem((event.payload as State).feedsystem);
//   setActiveConfig((event.payload as State).activeConfig);
  
// });

async function setFeedsystemData() {
  await new Promise(r => setTimeout(r, 100));
  var feedsystemToSet = document.querySelectorAll('input[value="'+(feedsystem() as string)+'"]')[0];
  var dropdown = (document.getElementById("feed-config-drop-1"))! as HTMLSelectElement;
  console.log(feedsystemToSet);
  (feedsystemToSet as HTMLInputElement)!.checked = true
  console.log(activeConfig());
  console.log(dropdown);
  dropdown.value = activeConfig();
}  

const Feedsystem: Component = (props) => {
  listen('state', (event) => {
    setFeedsystem((event.payload as State).feedsystem);
    setActiveConfig((event.payload as State).activeConfig);
  });
  setFeedsystemData();
  return <div style="height: 100%; display: flex; flex-direction: column">
    <div style="text-align: center; font-size: 14px">FEEDSYSTEM</div>
    <div class='select-feedsystem-body'>
      <div style={{'display': 'flex', 'flex-direction': 'row'}}>
      <div style={{'width': '200px','padding': '20px'}}> 
        <div style={{"margin-bottom": '10px'}}>Select feedsystem:</div>
        <div style={{'margin-left': '20px', 'display': 'flex', "flex-direction": 'column', 'align-items': 'flex-start'}}>
          <div style={{'display': 'flex', "flex-direction": 'row', "align-items": "center", 'padding-top': '5px'}}>
              <input class='radiobutton' style={{'margin': '10px'}} type="radio" name="feedsystem-select" value="Feedsystem_1" id="Feedystem-id-1" checked></input>
              <div>
                Feedsystem 1
              </div>
          </div>
          <div style={{'display': 'flex', "flex-direction": 'row', "align-items": "center", 'padding-top': '5px'}}>
              <input class='radiobutton' style={{'margin': '10px'}} type="radio" name="feedsystem-select" value="Feedsystem_2" id="Feedystem-id-2"></input>
              <div>
                Feedsystem 2
              </div>
          </div>
          <div style={{'display': 'flex', "flex-direction": 'row', "align-items": "center", 'padding-top': '5px'}}>
              <input class='radiobutton' style={{'margin': '10px'}} type="radio" name="feedsystem-select" value="Feedsystem_3" id="Feedystem-id-3"></input>
              <div>
                Feedsystem 3
              </div>
          </div>
          <div style={{'display': 'flex', "flex-direction": 'row', "align-items": "center", 'padding-top': '5px'}}>
              <input class='radiobutton' style={{'margin': '10px'}} type="radio" name="feedsystem-select" value="Feedsystem_4" id="Feedystem-id-4"></input>
              <div>
                Feedsystem 4
              </div>
          </div>
        </div>
      </div>
      <div style={{'flex': 2, 'padding-top': '20px'}}>
        <div style={{"margin-bottom": '10px'}}>Set configuration:</div>
        <div style={{'display': 'flex', "flex-direction": 'column', 'align-items': 'flex-start'}}>
          <div>
            <select
              id="feed-config-drop-1"
              class="feedsystem-config-dropdown"
              onChange={(e) => {
                console.log(e?.target.className);
              }}
            >
            <For each={configurations() as Config[]}>{(config, i) =>
              <option class="conf-dropdown-item" value={config.id}>{config.id}</option>
            }</For>
            {/* <option class="seq-dropdown-item" value="seq1">Config 1</option>
            <option class="seq-dropdown-item" value="seq2">Config 2</option>
            <option class="seq-dropdown-item" value="seq3">Config 3</option>
            <option class="seq-dropdown-item" value="seq4">Config 4</option>
            <option class="seq-dropdown-item" value="seq5">Config 5</option>
            <option class="seq-dropdown-item" value="seq6">Config 6</option> */}
          </select>
          </div>          
        </div>
      </div>
      </div>
      <div style={{'margin-left': '10px', 'margin-top': '10px','padding-left': '170px'}}>
        <button class='submit-feedsystem-button' onClick={setFeedsystemAndActiveConfig}> Submit </button>
      </div>
    </div>
</div>
}

document.addEventListener("onload", retrieveData);
// document.addEventListener("click", (evt) => closeSessionId(evt));

var displayingExistingData = false;

function retrieveData() {
  console.log("HELLO I AM RETRIEVEING DATA");

  //For every element in configurations(), which is an array, ...
  //Update config row with name (access dictionary/object with "id")
  // configurations().forEach((config) => {
  //   const configName = config["id"];
  //   const existingConfigsNode = document.querySelector(".existing-configs-sections");
    
  // });

  for (let i = 0; i < configurations.length; i++) {
    const configName = configurations()[i]["id"];
    const existingConfigsNode = document.querySelector(".existing-configs-section");

    if (i == 0) {
      const div = document.querySelector(".row-name-0");
      div.innerHTML = configName;

    } else {
      var lastChild = existingConfigsNode.lastChild;

      //ADDING CLONE CONFIG
      const childClone = lastChild.cloneNode(true);
      existingConfigsNode?.append(childClone);

      const newLastChild = node.lastChild;
      const nameId = newLastChild.querySelector("#row" + (i - 1));
      const rowId = newLastChild.querySelector("#row-name-" + (i - 1));
      nameId.id = "row" + i;
      rowId.id = "row-name-" + i;

      nameId.addEventListener("click", addExistingDataSection);
    }
  }

  //Access dictionary/object with "Mappings"
  //Update existing data (access, dictionary/object with "text_id", "board_id", "channel_type", "channel", "computer")
}

function displayAddConfig() {
  const addConfigSection = document.querySelector(".add-config-connect-section");
  console.log("I'M DISPLAYING");
  (addConfigSection as HTMLElement)!.style.display = "flex";
}

function addAddConfig() {
  const addConfigSection = document.querySelector(".add-config-connect-section");

  addConfigSection.style.display = "flex";
}

function removeAddConfig() {
  const addConfigSection = document.querySelector(".add-config-connect-section");

  addConfigSection.style.display = "none";
}

function removeEditSection() {
  const editConfigSection = document.querySelector(".edit-section");
  console.log("I'M REMOVING")
  editConfigSection.style.display = "none";
}

function addExistingDataSection() {
  console.log("I'm displaying data");
  displayingExistingData = !displayingExistingData;

  console.log(displayingExistingData);

  if(displayingExistingData) {
    const existingDataSection = document.querySelector(".existing-data");

    existingDataSection.style.display = "flex";

    removeAddConfig();

    const name = document.querySelector(".existing-data-name");
    const divNode = document.querySelector(".data");
    const configNum = this.id.charAt(this.id.length - 1);
    name.innerHTML = configurations()[configNum]["id"];

    const mappings = configurations()[configNum]["mappings"];

    for (let i = 0; i < mappings.length; i++) {
      const header = document.createElement("h4");
      for (let j = 0; j < 5; j++) {
        // header = document.createElement("h4");

        if (i == 0) {
          header.innerHTML = "Name" + mappings[i]["text_id"];
        } else if (i == 1) {
          header.innerHTML = "Board ID" + mappings[i]["board"];
        } else if (i == 2) {
          header.innerHTML = "Channel Type" + mappings[i]["channel_type"];
        } else if (i == 3) {
          header.innerHTML = "Channel" + mappings[i]["channel"];
        } else {
          header.innerHTML = "Computer" + mappings[i]["computer"];
        }
      }
       
      divNode?.append(header);
      mappings[i]["text_id"]

      {/* <h4>Name: </h4>
          <h4>Board ID: </h4>
          <h4>Channel Type: </h4>
          <h4>Channel: </h4>
          <h4>Computer: </h4> */}
    }

  } else {
    const existingDataSection = document.querySelector(".existing-data");

    existingDataSection.style.display = "none";

    addAddConfig();
  }
}

function removeExistingDataSection() {
  const existingDataSection = document.querySelector(".existing-data");
  existingDataSection.style.display = "none";
}

function addEditSection() {
  // const editConfigSection = document.querySelector(".edit-section");
  const editSection = document.querySelector(".edit-section");

  // editConfigSection.style.display = "flex";
  editSection.style.display = "flex";
}

function displayEditBtns() {
  const editBtns = (document.querySelectorAll(".existing-config-edit-btns"));

  console.log(editBtns);

  editBtns.forEach((btn) => {
    console.log(btn);
    btn.style.display = "block";
  });
}

function addConfig() {
  //FINDING THE NUMBER OF CONFIGS SO FAR
  const node = document.querySelector(".editing-data");
  var lastChild = node.lastChild;
  // lastChild.style.border = "2px solid red";
  var numConfigs = node.lastChild.id.charAt(node.lastChild.id.length - 1);

  console.log("NUM CONFIGS " + numConfigs);
  console.log("I'M ADDING CONFIG");

  //ADDING CLONE CONFIG
  const childClone = lastChild.cloneNode(true);
  node.append(childClone);

  console.log("NUM CONFIGS AFTER APPENDING " + numConfigs);
  //CHANGING ID'S OF NEW CONFIG
  const newLastChild = node.lastChild;

  console.log("NEW LAST CHILD " + newLastChild);
  // console.log("NEW LAST CHILD " + newLastChild.querySelector(".name2"));

  const nameId = newLastChild.querySelector("#name" + numConfigs);
  const boardId = newLastChild.querySelector("#id" + numConfigs);
  const channelTypeId = newLastChild.querySelector("#channelType" + numConfigs);
  const channelId = newLastChild.querySelector("#channel" + numConfigs);
  const computerId = newLastChild.querySelector("#computer" + numConfigs);

  numConfigs++;
  // numConfigs = 2;

  console.log("I'M EDITING ID " + nameId);
  newLastChild.id = "config" + numConfigs;
  nameId.id = "name" + numConfigs;
  boardId.id = "id" + numConfigs;
  channelTypeId.id = "channelType" + numConfigs;
  channelId.id = "channel" + numConfigs;
  computerId.id = "computer" + numConfigs;

  // nameId.id = "name2";
  console.log("NEW NAME ID " + nameId.id);
  console.log("NEW BOARD ID " + boardId.id);
  console.log("NEW CHANNEL TYPE ID " + channelTypeId.id);
  console.log("NEW CHANNEL ID " + channelId.id);
  console.log("NEW COMPUTER ID " + computerId.id);


  // const node = document.querySelector(".editing-data");
  // const child = document.querySelector(".edit-config-configurations");
  // const childClone = child.cloneNode(true);

  // node.append("some text");
  // node.append(childClone);

  // const lastChild = node.lastChild;

  // const nameId = lastChild.querySelector("#name1");

  // nameId.id = "name2";

  // node.appendChild(child);

  // console.log("NODE " + node);
  // console.log("CHILD " + child);
}

// function checkNull(elem) {
//   return elem === null;
// }

function removeConfig() {
  console.log("I'm here");
  //FINDING LAST CONFIG
  const node = document.querySelector(".editing-data");
  var lastChild = node?.lastChild;

  //REMOVING LAST CONFIG
  console.log(lastChild);
  lastChild.remove();
}

function saveNewConfig() {
  // console.log(configurations()[0][1]);
  console.log("CONFIGURATIONS ");
  const node = document.querySelector(".existing-configs-sections");
  const child = node?.lastChild;
  const childClone = child?.cloneNode(true);

  childClone?.addEventListener("click", addExistingDataSection);

  node?.append(childClone);

  console.log("I'm saving");
  console.log(node);
  console.log(child);
  console.log(childClone);
}

// function checkNull(elem) {
//   return elem === null;
// }


const ConfigView: Component = (props) => {
  return <div style="height: 100%">
    <div style="text-align: center; font-size: 14px">CONFIGURATION</div>
    <div class="system-config-page">
      <div class="system-connect-section">
        <div style="text-align: center; font-size: 14px; font-family: 'Rubik'">Existing Configurations</div>
        <div class="horizontal-line"></div>
        <div class="existing-configs-sections">
          {/* <div class="name-section">
            <div>Name</div>
            <div class="name-section-configs">Config 1</div>
          </div>
          <div class="date-section">
            <div>Date Created</div>
            <div class="date-section-configs">10/8/23</div>
          </div> */}
          <div class="row">
            <div>Name</div>
            <div>Date</div>
            {/* <div>Edit Button</div> */}
          </div>
          {/* <div id="row1" class="row" onClick={() => displayEditBtns()}> */}
          {/* <div id="row1" class="row" onClick={function(event){ displayEditBtns(); removeAddConfig(); addEditSection()}}> */}
          {/* <div id="row1" class="row" onClick={function(event){ removeAddConfig(); addEditSection()}}> */}
          {/* <div id="row1" class="row" onClick={function(event){ removeAddConfig(); addExistingDataSection()}}> */}
          <div id="row0" class="row" onClick={() => addExistingDataSection()}>
          {/* <div id="row1" class="row"> */}
            <div class="row-subheadings row-name-0">Name</div>
            <div class="row-subheadings">Date</div>
            <button class="existing-config-edit-btns">Edit</button>
          </div>
          {/* <div class="row" onClick={function(event){ removeAddConfig(); addExistingDataSection()}}> */}
          {/* <div class="row" onClick={() => addExistingDataSection()}>
            <div class="row-subheadings">Name</div>
            <div class="row-subheadings">Date</div>
            <button class="existing-config-edit-btns">Edit</button>
          </div> */}
        </div>
      </div>
      <div class="system-connect-section add-config-connect-section">
        <div class="add-config-section">
          <div class="add-config-setup">
            <p>Add new config:</p>
            <input class="add-config-input" type="text" placeholder="Name"/>
          </div>
          <div class="add-config-btns">
            <button class="add-config-cancel-btn" onClick={function(event){ removeEditSection(); displayAddConfig()}}>Cancel</button>
            <button class="add-config-save-btn" onClick={function(event){ saveNewConfig()}}>Save</button>
          </div>
        </div>
        <div class="horizontal-line"></div>
        <div class="add-config-configurations">
          <input type="text" placeholder="Name" class="add-config-styling"/>
          <input type="text" name="" id="" placeholder="Board ID" class="add-config-styling"/>
          <select name="" id="" class="add-config-styling">
            <option class="seq-dropdown-item">Channel Type</option>
            <option class="seq-dropdown-item">GPIO</option>
            <option class="seq-dropdown-item">LED</option>
            <option class="seq-dropdown-item">RAIL 3V3</option>
            <option class="seq-dropdown-item">RAIL 5V</option>
            <option class="seq-dropdown-item">RAIL 5V5</option>
            <option class="seq-dropdown-item">RAIL 24V</option>
            <option class="seq-dropdown-item">CURRENT LOOP</option>
            <option class="seq-dropdown-item">DIFFERENTIAL SIGNAL</option>
            <option class="seq-dropdown-item">TC</option>
            <option class="seq-dropdown-item">RTD</option>
            <option class="seq-dropdown-item">VALVE</option>
            <option class="seq-dropdown-item">VALVE CURRENT</option>
            <option class="seq-dropdown-item">VALVE VOLTAGE</option>
          </select>
          <input type="text" name="" id="" placeholder="Channel" class="add-config-styling"/>
          <select name="" id="" class="add-config-styling">
            <option class="seq-dropdown-item">Computer</option>
            <option class="seq-dropdown-item">Flight</option>
            <option class="seq-dropdown-item">Ground</option>
          </select>
        </div>
      </div>
      <div class="existing-data system-connect-section">
        <div>
          <button class="add-config-add-btn" onClick={function(event){ removeExistingDataSection(); addEditSection()}}>Edit</button>
        </div>
        <div>
          <h4 class="existing-data-name">Config Name</h4>
        </div>
        <div class="data">
          {/* <h4>Name: </h4>
          <h4>Board ID: </h4>
          <h4>Channel Type: </h4>
          <h4>Channel: </h4>
          <h4>Computer: </h4> */}
          {/* <h4>Name: </h4>
          <h4>Board ID: </h4>
          <h4>Channel Type: </h4>
          <h4>Channel: </h4>
          <h4>Computer: </h4>
          <h4>Name: </h4>
          <h4>Board ID: </h4>
          <h4>Channel Type: </h4>
          <h4>Channel: </h4>
          <h4>Computer: </h4> */}
        </div>
      </div>

      <div class="system-connect-section edit-section">

          <div class="editing-data">
            <div class="add-config-section">
              <div class="add-config-setup">
                <p>Edit new config:</p>
                <input class="add-config-input" type="text" placeholder="Name"/>
              </div>
              <div class="add-config-btns">
                <button class="add-config-add-btn" onClick={() => addConfig()}>Add Config</button>
                <button class="add-config-remove-btn" onClick={() => removeConfig()}>Remove Config</button>
                <button class="add-config-cancel-btn" onClick={function(event){ removeEditSection(); displayAddConfig()}}>Cancel</button>
                <button class="add-config-save-btn" onClick={function(event){ removeEditSection(); displayAddConfig()}}>Save</button>
              </div>
            </div>
            <div class="horizontal-line"></div>
            <div class="add-config-configurations edit-config-configurations" id="config1">
              <input type="text" placeholder="Name" class="add-config-styling" id="name1"/>
              <input type="text" name="" id="id1" placeholder="Board ID" class="add-config-styling"/>
              <select name="" id="channelType1" class="add-config-styling">
                <option class="seq-dropdown-item">Channel Type</option>
                <option class="seq-dropdown-item">GPIO</option>
                <option class="seq-dropdown-item">LED</option>
                <option class="seq-dropdown-item">RAIL 3V3</option>
                <option class="seq-dropdown-item">RAIL 5V</option>
                <option class="seq-dropdown-item">RAIL 5V5</option>
                <option class="seq-dropdown-item">RAIL 24V</option>
                <option class="seq-dropdown-item">CURRENT LOOP</option>
                <option class="seq-dropdown-item">DIFFERENTIAL SIGNAL</option>
                <option class="seq-dropdown-item">TC</option>
                <option class="seq-dropdown-item">RTD</option>
                <option class="seq-dropdown-item">VALVE</option>
                <option class="seq-dropdown-item">VALVE CURRENT</option>
                <option class="seq-dropdown-item">VALVE VOLTAGE</option>
              </select>
              <input type="text" name="" id="channel1" placeholder="Channel" class="add-config-styling"/>
              <select name="" id="computer1" class="add-config-styling">
                <option class="seq-dropdown-item">Computer</option>
                <option class="seq-dropdown-item">Flight</option>
                <option class="seq-dropdown-item">Ground</option>
              </select>
            </div>
          </div>
        </div>




      {/* <div class="edit-section">
        <div class="system-connect-section editing-configs-section">
            <div class="existing-data">
              <h4>Config Name: </h4>
              <h4>Name: </h4>
              <h4>Board ID: </h4>
              <h4>Channel Type: </h4>
              <h4>Channel: </h4>
              <h4>Computer: </h4>
              <h4>Name: </h4>
              <h4>Board ID: </h4>
              <h4>Channel Type: </h4>
              <h4>Channel: </h4>
              <h4>Computer: </h4>
            </div>
        </div>

        <div class="editing-vertical-line"></div>

        <div class="system-connect-section">

          <div class="editing-data">
            <div class="add-config-section">
              <div class="add-config-setup">
                <p>Edit new config:</p>
                <input class="add-config-input" type="text" placeholder="Name"/>
              </div>
              <div class="add-config-btns">
                <button class="add-config-add-btn" onClick={() => addConfig()}>Add Config</button>
                <button class="add-config-cancel-btn" onClick={function(event){ removeEditSection(); displayAddConfig()}}>Cancel</button>
                <button class="add-config-save-btn" onClick={function(event){ removeEditSection(); displayAddConfig()}}>Save</button>
              </div>
            </div>
            <div class="horizontal-line"></div>
            <div class="add-config-configurations edit-config-configurations" id="config1">
              <input type="text" placeholder="Name" class="add-config-styling" id="name1"/>
              <input type="text" name="" id="id1" placeholder="Board ID" class="add-config-styling"/>
              <select name="" id="channelType1" class="add-config-styling">
                <option class="seq-dropdown-item">Channel Type</option>
                <option class="seq-dropdown-item">GPIO</option>
                <option class="seq-dropdown-item">LED</option>
                <option class="seq-dropdown-item">RAIL 3V3</option>
                <option class="seq-dropdown-item">RAIL 5V</option>
                <option class="seq-dropdown-item">RAIL 5V5</option>
                <option class="seq-dropdown-item">RAIL 24V</option>
                <option class="seq-dropdown-item">CURRENT LOOP</option>
                <option class="seq-dropdown-item">DIFFERENTIAL SIGNAL</option>
                <option class="seq-dropdown-item">TC</option>
                <option class="seq-dropdown-item">RTD</option>
                <option class="seq-dropdown-item">VALVE</option>
                <option class="seq-dropdown-item">VALVE CURRENT</option>
                <option class="seq-dropdown-item">VALVE VOLTAGE</option>
              </select>
              <input type="text" name="" id="channel1" placeholder="Channel" class="add-config-styling"/>
              <select name="" id="computer1" class="add-config-styling">
                <option class="seq-dropdown-item">Computer</option>
                <option class="seq-dropdown-item">Flight</option>
                <option class="seq-dropdown-item">Ground</option>
              </select>
            </div>
          </div>
        </div>
      </div> */}
    </div>
</div>
}

const Sequences: Component = (props) => {
  return <div style="height: 100%">
    <div style="text-align: center; font-size: 14px">SEQUENCES</div>
    <div class="system-sequences-page">
      
    </div>
</div>
}

export {Connect, Feedsystem, ConfigView, Sequences};<|MERGE_RESOLUTION|>--- conflicted
+++ resolved
@@ -56,16 +56,9 @@
   setSelfIp((event.payload as State).selfIp);
   setSelfPort((event.payload as State).selfPort);
   setConfigurations((event.payload as State).configs);
-<<<<<<< HEAD
   setFeedsystem((event.payload as State).feedsystem);
   setActiveConfig((event.payload as State).activeConfig);
   console.log(configurations());
-=======
-  // console.log("I'm here");
-  // console.log("I'm printing");
-  // console.log("I'm printing" + configurations() + "hello");
-  // console.log(configurations[0]);
->>>>>>> 891bafce
 });
 
 // function to close the sessionId info
