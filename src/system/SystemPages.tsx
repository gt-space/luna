import { Component, createSignal, For, Show } from "solid-js";
import { invoke } from '@tauri-apps/api/tauri'
import { setServerIp, connect, isConnected, setIsConnected, setActivity, serverIp, activity, selfIp, selfPort, sessionId, forwardingId, State, Config, sendActiveConfig, setSessionId, setForwardingId, setSelfIp, setSelfPort, Mapping } from "../comm";
import { turnOnLED, turnOffLED } from "../commands";
import { emit, listen } from '@tauri-apps/api/event'
import { appWindow } from "@tauri-apps/api/window";
import { DISCONNECT_ACTIVITY_THRESH } from "../appdata";

// states of error message and connect button
const [connectDisplay, setConnectDisplay] = createSignal("Connect");
const [connectionMessage, setConnectionMessage] = createSignal('');
const [showSessionId, setShowSessionId] = createSignal(false);
const [showForwardingId, setShowForwardingId] = createSignal(false);
const [feedsystem, setFeedsystem] = createSignal('Feedsystem_1');
const [activeConfig, setActiveConfig] = createSignal('Config_1');
const [configurations, setConfigurations] = createSignal();
//configurations()

// function to connect to the server + input validation
async function connectToServer() {
  setConnectDisplay("Connecting...");
  setConnectionMessage('');

  // getting the ip, username, and password from the relevant textfields
  var ip = (document.getElementsByName('server-ip')[0] as HTMLInputElement).value.trim();
  // var username = (document.getElementsByName('username')[0] as HTMLInputElement).value.trim();
  // var password = (document.getElementsByName('password')[0] as HTMLInputElement).value;
  var result = '';

  // presence check on username and password
  // if (username != '' && password != '') {
  //   result = await connect(ip, username, password);
  // } else {
  //   result = 'Please enter a username and password';
  // }

  result = await connect(ip);

  setConnectionMessage(result);
  setConnectDisplay("Connect");
}

// get the activity from the taskbar page
emit('requestActivity');
listen('updateActivity', (event) => {
  setActivity(event.payload as number);
  if (activity() < DISCONNECT_ACTIVITY_THRESH) {
    setIsConnected(true);
  }
});

invoke('initialize_state', {window: appWindow});
listen('state', (event) => {
  setServerIp((event.payload as State).serverIp);
  setIsConnected((event.payload as State).isConnected);
  setSessionId((event.payload as State).sessionId);
  setForwardingId((event.payload as State).forwardingId);
  setSelfIp((event.payload as State).selfIp);
  setSelfPort((event.payload as State).selfPort);
  setConfigurations((event.payload as State).configs);
  setFeedsystem((event.payload as State).feedsystem);
  setActiveConfig((event.payload as State).activeConfig);
  console.log(configurations());
});

// function to close the sessionId info
function closeSessionId(evt:MouseEvent) {
  try {
    var popup = document.getElementById("session-id")!;
    if ((evt.target as HTMLElement).id != popup.id && (evt.target as HTMLElement)!.className != 'id-display'){
      setShowSessionId(false);
    }
  } catch (e) {

  }
}
// function to close the forwardingId info
function closeForwardingId(evt:MouseEvent) {
  try{
    var popup = document.getElementById("forwarding-id")!;
    if ((evt.target as HTMLElement).id != popup.id && (evt.target as HTMLElement)!.className != 'id-display'){
      setShowForwardingId(false);
    }
  } catch (e) {
    
  }
}

document.addEventListener("click", (evt) => closeSessionId(evt));
document.addEventListener("click", (evt) => closeForwardingId(evt));

const Connect: Component = (props) => {
  return <div style="height: 100%; display: flex; flex-direction: column">
    <div style="text-align: center; font-size: 14px">CONNECT</div>
    <div class="system-connect-page">
      <div class="system-connect-section">
        <input class="connect-textfield"
          type="text"
          name="server-ip"
          placeholder="Server IP"
        />
        {/* <input class="connect-textfield"
          type="text"
          name="username"
          placeholder="Username"
        />
        <input class="connect-textfield"
          type="password"
          name="password"
          placeholder="Password"
        /> */}
        <div id="connect-message" style="font-size: 12px">
          {connectionMessage()}
        </div>
        <button class="connect-button" onClick={() => connectToServer()}>
          {connectDisplay()}
        </button>
        <div style="height: 20px"></div>
        <button style="padding: 5px" onClick={() => turnOnLED()}>
          LED test button (on)
        </button>
        <div style="height: 10px"></div>
        <button style="padding: 5px" onClick={() => turnOffLED()}>
          LED test button (off)
        </button>
      </div>
      <div class="system-connect-section">
        <div style="display: grid; grid-template-columns: 1fr 1fr">
          <div style="display: flex; flex-direction: column; margin-right: 20px">
            <div style="text-align: right">Activity:</div>
            <div style="text-align: right">Status:</div>
            <div style="text-align: right">IP:</div>
            <div style="text-align: right">Port:</div>
            <div style="text-align: right">Server IP:</div>
            <div style="text-align: right">Session ID:</div>
            <div style="text-align: right">Forwarding ID:</div>
          </div>
          <div style="display: flex; flex-direction: column; margin-left: 0px">
            <div style="text-align: center" id="activity">{activity()} ms</div>
            <div style="text-align: center" id="status">{isConnected()? "CONNECTED":"DISCONNECTED"}</div>
            <div style="text-align: center">{selfIp() as string}</div>
            <div style="text-align: center">{selfPort() as string}</div>
            <div style="text-align: center">{serverIp() as string}</div>
            <div id="session-id" style="text-align: center">{sessionId() == 'None'? sessionId() as string : 
              <Show 
                when={showSessionId()}
                fallback={<button id="session-id" class="connect-info-button" 
                onClick={() => {setShowSessionId(true); console.log(showSessionId())}}>Click to view</button>}
              >
                <div class='id-display'>{sessionId() as string}</div>
              </Show>}
            </div>
            <div style="text-align: center" id="forwarding-id">{forwardingId() == 'None'? forwardingId() as string : 
              <Show 
                when={showForwardingId()}
                fallback={<button id="forwarding-id" class="connect-info-button" 
                onClick={() => {setShowForwardingId(true); console.log(showForwardingId())}}>Click to view</button>}
              >
                <div class='id-display'>{forwardingId() as string}</div>
              </Show>}
            </div>
          </div>
        </div>
      </div>
    </div>
</div>
}

async function setFeedsystemAndActiveConfig() {
  var feedsystem = (document.querySelector('input[name="feedsystem-select"]:checked')! as HTMLInputElement);
  console.log(feedsystem.value);
  var dropdown = (document.getElementById("feed-config-drop-1"))! as HTMLSelectElement;
  console.log(dropdown.value);
  await invoke('update_feedsystem', {window: appWindow, value: feedsystem.value});
  await invoke('update_active_config', {window: appWindow, value: dropdown.value});
  sendActiveConfig(serverIp() as string, dropdown.value);

}
//get state updates
// invoke('initialize_state', {window: appWindow});
// listen('state', (event) => {
//   console.log((event.payload as State).feedsystem);
//   setFeedsystem((event.payload as State).feedsystem);
//   setActiveConfig((event.payload as State).activeConfig);
  
// });

async function setFeedsystemData() {
  await new Promise(r => setTimeout(r, 100));
  var feedsystemToSet = document.querySelectorAll('input[value="'+(feedsystem() as string)+'"]')[0];
  var dropdown = (document.getElementById("feed-config-drop-1"))! as HTMLSelectElement;
  console.log(feedsystemToSet);
  (feedsystemToSet as HTMLInputElement)!.checked = true
  console.log(activeConfig());
  console.log(dropdown);
  dropdown.value = activeConfig();
}  

const Feedsystem: Component = (props) => {
  listen('state', (event) => {
    setFeedsystem((event.payload as State).feedsystem);
    setActiveConfig((event.payload as State).activeConfig);
  });
  setFeedsystemData();
  return <div style="height: 100%; display: flex; flex-direction: column">
    <div style="text-align: center; font-size: 14px">FEEDSYSTEM</div>
    <div class='select-feedsystem-body'>
      <div style={{'display': 'flex', 'flex-direction': 'row'}}>
      <div style={{'width': '200px','padding': '20px'}}> 
        <div style={{"margin-bottom": '10px'}}>Select feedsystem:</div>
        <div style={{'margin-left': '20px', 'display': 'flex', "flex-direction": 'column', 'align-items': 'flex-start'}}>
          <div style={{'display': 'flex', "flex-direction": 'row', "align-items": "center", 'padding-top': '5px'}}>
              <input class='radiobutton' style={{'margin': '10px'}} type="radio" name="feedsystem-select" value="Feedsystem_1" id="Feedystem-id-1" checked></input>
              <div>
                Feedsystem 1
              </div>
          </div>
          <div style={{'display': 'flex', "flex-direction": 'row', "align-items": "center", 'padding-top': '5px'}}>
              <input class='radiobutton' style={{'margin': '10px'}} type="radio" name="feedsystem-select" value="Feedsystem_2" id="Feedystem-id-2"></input>
              <div>
                Feedsystem 2
              </div>
          </div>
          <div style={{'display': 'flex', "flex-direction": 'row', "align-items": "center", 'padding-top': '5px'}}>
              <input class='radiobutton' style={{'margin': '10px'}} type="radio" name="feedsystem-select" value="Feedsystem_3" id="Feedystem-id-3"></input>
              <div>
                Feedsystem 3
              </div>
          </div>
          <div style={{'display': 'flex', "flex-direction": 'row', "align-items": "center", 'padding-top': '5px'}}>
              <input class='radiobutton' style={{'margin': '10px'}} type="radio" name="feedsystem-select" value="Feedsystem_4" id="Feedystem-id-4"></input>
              <div>
                Feedsystem 4
              </div>
          </div>
        </div>
      </div>
      <div style={{'flex': 2, 'padding-top': '20px'}}>
        <div style={{"margin-bottom": '10px'}}>Set configuration:</div>
        <div style={{'display': 'flex', "flex-direction": 'column', 'align-items': 'flex-start'}}>
          <div>
            <select
              id="feed-config-drop-1"
              class="feedsystem-config-dropdown"
              onChange={(e) => {
                console.log(e?.target.className);
              }}
            >
            <For each={configurations() as Config[]}>{(config, i) =>
              <option class="conf-dropdown-item" value={config.id}>{config.id}</option>
            }</For>
            {/* <option class="seq-dropdown-item" value="seq1">Config 1</option>
            <option class="seq-dropdown-item" value="seq2">Config 2</option>
            <option class="seq-dropdown-item" value="seq3">Config 3</option>
            <option class="seq-dropdown-item" value="seq4">Config 4</option>
            <option class="seq-dropdown-item" value="seq5">Config 5</option>
            <option class="seq-dropdown-item" value="seq6">Config 6</option> */}
          </select>
          </div>          
        </div>
      </div>
      </div>
      <div style={{'margin-left': '10px', 'margin-top': '10px','padding-left': '170px'}}>
        <button class='submit-feedsystem-button' onClick={setFeedsystemAndActiveConfig}> Submit </button>
      </div>
    </div>
</div>
}

// document.addEventListener("onload", retrieveData());
// document.addEventListener("load", retrieveData());

// document.addEventListener("DOMContentLoaded", retrieveData());
// document.addEventListener("click", (evt) => closeSessionId(evt));

var displayingExistingData = false;

async function retrieveData() {
  await new Promise(r => setTimeout(r, 100));
  console.log("HELLO I AM RETRIEVEING DATA");
  console.log("CONFIGURATIONS AGAIN " + (configurations() as Config[]));

  //For every element in configurations(), which is an array, ...
  //Update config row with name (access dictionary/object with "id")
  // (configurations() as Config[]).forEach((config) => {
  //   const configName = config["id"];
  //   const existingConfigsNode = document.querySelector(".existing-configs-sections");
    
  // });

  console.log("LENGHT " + (configurations() as Config[]).length);

  for (let i = 0; i < (configurations() as Config[]).length; i++) {
    // const configName = configurations()[i]["id"];
    const configName = (configurations() as Config[])[i].id;
    console.log("NAME " + configName);
    const existingConfigsNode = document.querySelector(".existing-configs-sections");

    if (i == 0) {
      const parentDiv = document.querySelector("#row0");
      const div = document.querySelector("#row-name-0");
      (div! as HTMLElement).innerHTML = configName;

      (parentDiv! as HTMLElement).addEventListener("click", (event) => {
        addExistingDataSection(event);
      });

    } else {
      console.log("INSIDE HERE");
      
      console.log("EXISTINCOFNIGNODE " + existingConfigsNode);
      var lastChild = (existingConfigsNode! as HTMLElement).lastChild;

      //ADDING CLONE CONFIG
      const childClone = (lastChild! as HTMLElement).cloneNode(true);
      (existingConfigsNode! as HTMLElement).append(childClone);
      // existingConfigsNode?.append(childClone);

      // const newLastChild = node.lastChild;
      const newLastChild = (existingConfigsNode! as HTMLElement).lastChild;
      console.log("NEW LAST CHILD " + newLastChild);
      console.log("i " + i);
      
      const rowId = (newLastChild! as HTMLElement).querySelector("#row-name-" + (i - 1));

      // console.log("NAMEID " + nameId);
      (newLastChild! as HTMLElement).id = "row" + i;
      (rowId! as HTMLElement).id = "row-name-" + i;

      const div = document.querySelector("#row-name-" + i);
      (div! as HTMLElement).innerHTML = configName;

      // (newLastChild! as HTMLElement).addEventListener("click", addExistingDataSection);
      (newLastChild! as HTMLElement).addEventListener("click", (event) => {
        addExistingDataSection(event);
      });
    }
  }

  //Access dictionary/object with "Mappings"
  //Update existing data (access, dictionary/object with "text_id", "board_id", "channel_type", "channel", "computer")
}

function displayAddConfig() {
  const addConfigSection = document.querySelector(".add-config-connect-section");
  console.log("I'M DISPLAYING");
  (addConfigSection as HTMLElement)!.style.display = "flex";
}

function addAddConfig() {
  const addConfigSection = document.querySelector(".add-config-connect-section");

  // addConfigSection.style.display = "flex";
  (addConfigSection! as HTMLElement).style.display = "flex";
}

function removeAddConfig() {
  const addConfigSection = document.querySelector(".add-config-connect-section");

  // addConfigSection.style.display = "none";
  (addConfigSection! as HTMLElement).style.display = "none";
}

function removeEditSection() {
  const editConfigSection = document.querySelector(".edit-section");
  console.log("I'M REMOVING");
  // editConfigSection.style.display = "none";
  (editConfigSection! as HTMLElement).style.display = "none";
}

// function addExistingDataSection() {
//   console.log("I'm displaying data");
//   displayingExistingData = !displayingExistingData;

//   console.log(displayingExistingData);

//   if(displayingExistingData) {
//     const existingDataSection = document.querySelector(".existing-data");

//     // existingDataSection.style.display = "flex";
//     (existingDataSection! as HTMLElement).style.display = "flex";

//     removeAddConfig();

//     const name = document.querySelector(".existing-data-name");
//     const divNode = document.querySelector(".data");
    // console.log(event);
    // const configNum = this.id.charAt(this.id.length - 1);
    // name.innerHTML = configurations()[configNum]["id"];

    // const mappings = configurations()[configNum]["mappings"];

    // for (let i = 0; i < mappings.length; i++) {
    //   const header = document.createElement("h4");
    //   for (let j = 0; j < 5; j++) {
    //     // header = document.createElement("h4");

    //     if (i == 0) {
    //       header.innerHTML = "Name" + mappings[i]["text_id"];
    //     } else if (i == 1) {
    //       header.innerHTML = "Board ID" + mappings[i]["board"];
    //     } else if (i == 2) {
    //       header.innerHTML = "Channel Type" + mappings[i]["channel_type"];
    //     } else if (i == 3) {
    //       header.innerHTML = "Channel" + mappings[i]["channel"];
    //     } else {
    //       header.innerHTML = "Computer" + mappings[i]["computer"];
    //     }
    //   }
       
    //   divNode?.append(header);
    //   mappings[i]["text_id"]

      {/* <h4>Name: </h4>
          <h4>Board ID: </h4>
          <h4>Channel Type: </h4>
          <h4>Channel: </h4>
          <h4>Computer: </h4> */}
    //}

  // } else {
  //   const existingDataSection = document.querySelector(".existing-data");

  //   // existingDataSection.style.display = "none";
  //   (existingDataSection! as HTMLElement).style.display = "none";

  //   addAddConfig();
  // }
//}

// const addExistingDataSection = e => {
//   console.log("Hello");
//   console.log(e.target.id);
// }

function addExistingDataSection(event) {
  console.log("Hello");
  console.log(event);
  console.log(event.target);
  console.log(event.target.id);

  console.log("BOOLEAN " + displayingExistingData);

  displayingExistingData = !displayingExistingData;

  if(displayingExistingData) {

    const existingDataSection = document.querySelector(".existing-data");
    
    // existingDataSection.style.display = "flex";
    (existingDataSection! as HTMLElement).style.display = "flex";
    
    removeAddConfig();
    const name = document.querySelector(".existing-data-name");
    const configNum = event.target.id.charAt(event.target.id.length - 1);
    (name! as HTMLElement).innerHTML = (configurations() as Config[])[configNum].id;

    const divNode = document.querySelector(".data");
<<<<<<< HEAD
    const configNum = this.id.charAt(this.id.length - 1);
    name!.innerHTML = (configurations() as Config[])[configNum].id;

    const mappings = (configurations() as Config[])[configNum].mappings as Mapping[];
=======
    const mappings = (configurations() as Config[])[configNum].mappings;
    // const mappings = (((configurations() as Config[])[configNum].mappings) as Mapping[]);

    console.log("MAPPINGS " + mappings);
    console.log("TYPE " + (typeof mappings));

    // clearData();
>>>>>>> 7d585fa7

    for (let i = 0; i < mappings.length; i++) {
      var header = document.createElement("h4");
      for (let j = 0; j < 5; j++) {
<<<<<<< HEAD
        // header = document.createElement("h4");

        if (i == 0) {
          header.innerHTML = "Name" + mappings[i]["text_id"];
        } else if (i == 1) {
          header.innerHTML = "Board ID" + mappings[i]["board_id"];
        } else if (i == 2) {
          header.innerHTML = "Channel Type" + mappings[i]["channel_type"];
        } else if (i == 3) {
          header.innerHTML = "Channel" + mappings[i]["channel"];
=======
        header = document.createElement("h4");

        if (j == 0) {
          header.innerHTML = "Name: " + mappings[i].text_id;
        } else if (j == 1) {
          header.innerHTML = "Board ID: " + mappings[i].board_id;
          console.log("BOARD ID FOR MAPPING 1 " + mappings[i].board_id);
        } else if (j == 2) {
          header.innerHTML = "Channel Type: " + mappings[i].channel_type;
        } else if (j == 3) {
          header.innerHTML = "Channel: " + mappings[i].channel;
>>>>>>> 7d585fa7
        } else {
          header.innerHTML = "Computer: " + mappings[i].computer;
        }

        (divNode! as HTMLElement).append(header);
      }
    }

    

  } else {

    const existingDataSection = document.querySelector(".existing-data");

    // existingDataSection.style.display = "none";
    (existingDataSection! as HTMLElement).style.display = "none";

    addAddConfig();
  }
}

// function clearData() {
//   const divNode = document.querySelector(".data");
//   var lastChild = (divNode! as HTMLElement).lastChild;

//   console.log(lastChild);

//   // (lastChild! as HTMLElement).style.display = "none";

//   while (lastChild != null) {
//     (lastChild! as HTMLElement).style.display = "none";
//     lastChild = (divNode! as HTMLElement).lastChild;
//   }
// }

function removeExistingDataSection() {
  const existingDataSection = document.querySelector(".existing-data");
  // existingDataSection.style.display = "none";
  (existingDataSection! as HTMLElement).style.display = "none";
}

function addEditSection() {
  // const editConfigSection = document.querySelector(".edit-section");
  const editSection = document.querySelector(".edit-section");

  // editConfigSection.style.display = "flex";
  // editSection.style.display = "flex";
  (editSection! as HTMLElement).style.display = "flex";
}

// function displayEditBtns() {
//   const editBtns = (document.querySelectorAll(".existing-config-edit-btns"));

//   console.log(editBtns);

//   editBtns.forEach((btn) => {
//     console.log(btn);
//     btn.style.display = "block";
//   });
// }

function addConfig() {
  //FINDING THE NUMBER OF CONFIGS SO FAR
  const node = document.querySelector(".editing-data");
  // var lastChild = node.lastChild;
  var lastChild = (node! as HTMLElement).lastChild;
  // lastChild.style.border = "2px solid red";
  // var numConfigs = node.lastChild.id.charAt(node.lastChild.id.length - 1);
  var numConfigs = (lastChild! as HTMLElement).id.charAt((lastChild! as HTMLElement).id.length - 1);

  console.log("NUM CONFIGS " + numConfigs);
  console.log("I'M ADDING CONFIG");

  //ADDING CLONE CONFIG
  // const childClone = lastChild.cloneNode(true);
  const childClone = (lastChild! as HTMLElement).cloneNode(true);
  // node.append(childClone);
  (node! as HTMLElement).append(childClone);

  console.log("NUM CONFIGS AFTER APPENDING " + numConfigs);
  //CHANGING ID'S OF NEW CONFIG
  // const newLastChild = node.lastChild;
  const newLastChild = (node! as HTMLElement).lastChild;

  console.log("NEW LAST CHILD " + newLastChild);
  // console.log("NEW LAST CHILD " + newLastChild.querySelector(".name2"));

  // const nameId = newLastChild.querySelector("#name" + numConfigs);
  const nameId = (newLastChild! as HTMLElement).querySelector("#name" + numConfigs);
  // const boardId = newLastChild.querySelector("#id" + numConfigs);
  const boardId = (newLastChild! as HTMLElement).querySelector("#id" + numConfigs);
  // const channelTypeId = newLastChild.querySelector("#channelType" + numConfigs);
  const channelTypeId = (newLastChild! as HTMLElement).querySelector("#channelType" + numConfigs);
  // const channelId = newLastChild.querySelector("#channel" + numConfigs);
  const channelId = (newLastChild! as HTMLElement).querySelector("#channel" + numConfigs);
  // const computerId = newLastChild.querySelector("#computer" + numConfigs);
  const computerId = (newLastChild! as HTMLElement).querySelector("#computer" + numConfigs);

  // numConfigs++;
  (numConfigs as unknown as number)++;
  // numConfigs = 2;

  console.log("I'M EDITING ID " + nameId);
  // newLastChild.id = "config" + numConfigs;
  (newLastChild! as HTMLElement).id = "config" + numConfigs;
  // nameId.id = "name" + numConfigs;
  (nameId! as HTMLElement).id = "name" + numConfigs;
  // boardId.id = "id" + numConfigs;
  (boardId! as HTMLElement).id = "id" + numConfigs;
  // channelTypeId.id = "channelType" + numConfigs;
  (channelTypeId! as HTMLElement).id = "channelType" + numConfigs;
  // channelId.id = "channel" + numConfigs;
  (channelId! as HTMLElement).id = "channel" + numConfigs;
  // computerId.id = "computer" + numConfigs;
  (computerId! as HTMLElement).id = "computer" + numConfigs;

  // nameId.id = "name2";
  // console.log("NEW NAME ID " + nameId.id);
  // console.log("NEW BOARD ID " + boardId.id);
  // console.log("NEW CHANNEL TYPE ID " + channelTypeId.id);
  // console.log("NEW CHANNEL ID " + channelId.id);
  // console.log("NEW COMPUTER ID " + computerId.id);


  // const node = document.querySelector(".editing-data");
  // const child = document.querySelector(".edit-config-configurations");
  // const childClone = child.cloneNode(true);

  // node.append("some text");
  // node.append(childClone);

  // const lastChild = node.lastChild;

  // const nameId = lastChild.querySelector("#name1");

  // nameId.id = "name2";

  // node.appendChild(child);

  // console.log("NODE " + node);
  // console.log("CHILD " + child);
}

// function checkNull(elem) {
//   return elem === null;
// }

function removeConfig() {
  console.log("I'm here");
  //FINDING LAST CONFIG
  const node = document.querySelector(".editing-data");
  var lastChild = node?.lastChild;

  //REMOVING LAST CONFIG
  console.log(lastChild);
  // lastChild.remove();
  (lastChild! as HTMLElement).remove();
}

function saveNewConfig() {
  // console.log(configurations()[0][1]);
  console.log("CONFIGURATIONS ");
  const node = document.querySelector(".existing-configs-sections");
  const child = node?.lastChild;
  const childClone = child?.cloneNode(true);

  childClone?.addEventListener("click", addExistingDataSection);

  // node?.append(childClone);
  (node! as HTMLElement).append((childClone! as HTMLElement));

  console.log("I'm saving");
  console.log(node);
  console.log(child);
  console.log(childClone);
}

// function checkNull(elem) {
//   return elem === null;
// }


const ConfigView: Component = (props) => {
  retrieveData();
  
  return <div style="height: 100%">
    <div style="text-align: center; font-size: 14px">CONFIGURATION</div>
    <div class="system-config-page">
      <div class="system-connect-section">
        <div style="text-align: center; font-size: 14px; font-family: 'Rubik'">Existing Configurations</div>
        <div class="horizontal-line"></div>
        <div class="existing-configs-sections">
          {/* <div class="name-section">
            <div>Name</div>
            <div class="name-section-configs">Config 1</div>
          </div>
          <div class="date-section">
            <div>Date Created</div>
            <div class="date-section-configs">10/8/23</div>
          </div> */}
          <div class="row">
            <div>Name</div>
            <div>Date</div>
            {/* <div>Edit Button</div> */}
          </div>
          {/* <div id="row1" class="row" onClick={() => displayEditBtns()}> */}
          {/* <div id="row1" class="row" onClick={function(event){ displayEditBtns(); removeAddConfig(); addEditSection()}}> */}
          {/* <div id="row1" class="row" onClick={function(event){ removeAddConfig(); addEditSection()}}> */}
          {/* <div id="row1" class="row" onClick={function(event){ removeAddConfig(); addExistingDataSection()}}> */}
          {/* <div id="row0" class="row" onClick={() => addExistingDataSection()}> */}
          <div id="row0" class="row">
          {/* <div id="row1" class="row"> */}
            <div class="row-subheadings" id="row-name-0">Name</div>
            <div class="row-subheadings">Date</div>
            <button class="existing-config-edit-btns">Edit</button>
          </div>
          {/* <div class="row" onClick={function(event){ removeAddConfig(); addExistingDataSection()}}> */}
          {/* <div class="row" onClick={() => addExistingDataSection()}>
            <div class="row-subheadings">Name</div>
            <div class="row-subheadings">Date</div>
            <button class="existing-config-edit-btns">Edit</button>
          </div> */}
        </div>
      </div>
      <div class="system-connect-section add-config-connect-section">
        <div class="add-config-section">
          <div class="add-config-setup">
            <p>Add new config:</p>
            <input class="add-config-input" type="text" placeholder="Name"/>
          </div>
          <div class="add-config-btns">
            <button class="add-config-cancel-btn" onClick={function(event){ removeEditSection(); displayAddConfig()}}>Cancel</button>
            <button class="add-config-save-btn" onClick={function(event){ saveNewConfig()}}>Save</button>
          </div>
        </div>
        <div class="horizontal-line"></div>
        <div class="add-config-configurations">
          <input type="text" placeholder="Name" class="add-config-styling"/>
          <input type="text" name="" id="" placeholder="Board ID" class="add-config-styling"/>
          <select name="" id="" class="add-config-styling">
            <option class="seq-dropdown-item">Channel Type</option>
            <option class="seq-dropdown-item">GPIO</option>
            <option class="seq-dropdown-item">LED</option>
            <option class="seq-dropdown-item">RAIL 3V3</option>
            <option class="seq-dropdown-item">RAIL 5V</option>
            <option class="seq-dropdown-item">RAIL 5V5</option>
            <option class="seq-dropdown-item">RAIL 24V</option>
            <option class="seq-dropdown-item">CURRENT LOOP</option>
            <option class="seq-dropdown-item">DIFFERENTIAL SIGNAL</option>
            <option class="seq-dropdown-item">TC</option>
            <option class="seq-dropdown-item">RTD</option>
            <option class="seq-dropdown-item">VALVE</option>
            <option class="seq-dropdown-item">VALVE CURRENT</option>
            <option class="seq-dropdown-item">VALVE VOLTAGE</option>
          </select>
          <input type="text" name="" id="" placeholder="Channel" class="add-config-styling"/>
          <select name="" id="" class="add-config-styling">
            <option class="seq-dropdown-item">Computer</option>
            <option class="seq-dropdown-item">Flight</option>
            <option class="seq-dropdown-item">Ground</option>
          </select>
        </div>
      </div>
      <div class="existing-data system-connect-section">
        <div>
          <button class="add-config-add-btn" onClick={function(event){ removeExistingDataSection(); addEditSection()}}>Edit</button>
        </div>
        <div>
          <h4 class="existing-data-name">Config Name</h4>
        </div>
        <div class="data">
          {/* <h4>Name: </h4>
          <h4>Board ID: </h4>
          <h4>Channel Type: </h4>
          <h4>Channel: </h4>
          <h4>Computer: </h4> */}
          {/* <h4>Name: </h4>
          <h4>Board ID: </h4>
          <h4>Channel Type: </h4>
          <h4>Channel: </h4>
          <h4>Computer: </h4>
          <h4>Name: </h4>
          <h4>Board ID: </h4>
          <h4>Channel Type: </h4>
          <h4>Channel: </h4>
          <h4>Computer: </h4> */}
        </div>
      </div>

      <div class="system-connect-section edit-section">

          <div class="editing-data">
            <div class="add-config-section">
              <div class="add-config-setup">
                <p>Edit new config:</p>
                <input class="add-config-input" type="text" placeholder="Name"/>
              </div>
              <div class="add-config-btns">
                <button class="add-config-add-btn" onClick={() => addConfig()}>Add Config</button>
                <button class="add-config-remove-btn" onClick={() => removeConfig()}>Remove Config</button>
                <button class="add-config-cancel-btn" onClick={function(event){ removeEditSection(); displayAddConfig()}}>Cancel</button>
                <button class="add-config-save-btn" onClick={function(event){ removeEditSection(); displayAddConfig()}}>Save</button>
              </div>
            </div>
            <div class="horizontal-line"></div>
            <div class="add-config-configurations edit-config-configurations" id="config1">
              <input type="text" placeholder="Name" class="add-config-styling" id="name1"/>
              <input type="text" name="" id="id1" placeholder="Board ID" class="add-config-styling"/>
              <select name="" id="channelType1" class="add-config-styling">
                <option class="seq-dropdown-item">Channel Type</option>
                <option class="seq-dropdown-item">GPIO</option>
                <option class="seq-dropdown-item">LED</option>
                <option class="seq-dropdown-item">RAIL 3V3</option>
                <option class="seq-dropdown-item">RAIL 5V</option>
                <option class="seq-dropdown-item">RAIL 5V5</option>
                <option class="seq-dropdown-item">RAIL 24V</option>
                <option class="seq-dropdown-item">CURRENT LOOP</option>
                <option class="seq-dropdown-item">DIFFERENTIAL SIGNAL</option>
                <option class="seq-dropdown-item">TC</option>
                <option class="seq-dropdown-item">RTD</option>
                <option class="seq-dropdown-item">VALVE</option>
                <option class="seq-dropdown-item">VALVE CURRENT</option>
                <option class="seq-dropdown-item">VALVE VOLTAGE</option>
              </select>
              <input type="text" name="" id="channel1" placeholder="Channel" class="add-config-styling"/>
              <select name="" id="computer1" class="add-config-styling">
                <option class="seq-dropdown-item">Computer</option>
                <option class="seq-dropdown-item">Flight</option>
                <option class="seq-dropdown-item">Ground</option>
              </select>
            </div>
          </div>
        </div>




      {/* <div class="edit-section">
        <div class="system-connect-section editing-configs-section">
            <div class="existing-data">
              <h4>Config Name: </h4>
              <h4>Name: </h4>
              <h4>Board ID: </h4>
              <h4>Channel Type: </h4>
              <h4>Channel: </h4>
              <h4>Computer: </h4>
              <h4>Name: </h4>
              <h4>Board ID: </h4>
              <h4>Channel Type: </h4>
              <h4>Channel: </h4>
              <h4>Computer: </h4>
            </div>
        </div>

        <div class="editing-vertical-line"></div>

        <div class="system-connect-section">

          <div class="editing-data">
            <div class="add-config-section">
              <div class="add-config-setup">
                <p>Edit new config:</p>
                <input class="add-config-input" type="text" placeholder="Name"/>
              </div>
              <div class="add-config-btns">
                <button class="add-config-add-btn" onClick={() => addConfig()}>Add Config</button>
                <button class="add-config-cancel-btn" onClick={function(event){ removeEditSection(); displayAddConfig()}}>Cancel</button>
                <button class="add-config-save-btn" onClick={function(event){ removeEditSection(); displayAddConfig()}}>Save</button>
              </div>
            </div>
            <div class="horizontal-line"></div>
            <div class="add-config-configurations edit-config-configurations" id="config1">
              <input type="text" placeholder="Name" class="add-config-styling" id="name1"/>
              <input type="text" name="" id="id1" placeholder="Board ID" class="add-config-styling"/>
              <select name="" id="channelType1" class="add-config-styling">
                <option class="seq-dropdown-item">Channel Type</option>
                <option class="seq-dropdown-item">GPIO</option>
                <option class="seq-dropdown-item">LED</option>
                <option class="seq-dropdown-item">RAIL 3V3</option>
                <option class="seq-dropdown-item">RAIL 5V</option>
                <option class="seq-dropdown-item">RAIL 5V5</option>
                <option class="seq-dropdown-item">RAIL 24V</option>
                <option class="seq-dropdown-item">CURRENT LOOP</option>
                <option class="seq-dropdown-item">DIFFERENTIAL SIGNAL</option>
                <option class="seq-dropdown-item">TC</option>
                <option class="seq-dropdown-item">RTD</option>
                <option class="seq-dropdown-item">VALVE</option>
                <option class="seq-dropdown-item">VALVE CURRENT</option>
                <option class="seq-dropdown-item">VALVE VOLTAGE</option>
              </select>
              <input type="text" name="" id="channel1" placeholder="Channel" class="add-config-styling"/>
              <select name="" id="computer1" class="add-config-styling">
                <option class="seq-dropdown-item">Computer</option>
                <option class="seq-dropdown-item">Flight</option>
                <option class="seq-dropdown-item">Ground</option>
              </select>
            </div>
          </div>
        </div>
      </div> */}
    </div>
</div>
}

const Sequences: Component = (props) => {
  return <div style="height: 100%">
    <div style="text-align: center; font-size: 14px">SEQUENCES</div>
    <div class="system-sequences-page">
      
    </div>
</div>
}

export {Connect, Feedsystem, ConfigView, Sequences};<|MERGE_RESOLUTION|>--- conflicted
+++ resolved
@@ -456,26 +456,15 @@
     (name! as HTMLElement).innerHTML = (configurations() as Config[])[configNum].id;
 
     const divNode = document.querySelector(".data");
-<<<<<<< HEAD
     const configNum = this.id.charAt(this.id.length - 1);
     name!.innerHTML = (configurations() as Config[])[configNum].id;
 
     const mappings = (configurations() as Config[])[configNum].mappings as Mapping[];
-=======
-    const mappings = (configurations() as Config[])[configNum].mappings;
-    // const mappings = (((configurations() as Config[])[configNum].mappings) as Mapping[]);
-
-    console.log("MAPPINGS " + mappings);
-    console.log("TYPE " + (typeof mappings));
-
-    // clearData();
->>>>>>> 7d585fa7
 
     for (let i = 0; i < mappings.length; i++) {
       var header = document.createElement("h4");
       for (let j = 0; j < 5; j++) {
-<<<<<<< HEAD
-        // header = document.createElement("h4");
+        header = document.createElement("h4");
 
         if (i == 0) {
           header.innerHTML = "Name" + mappings[i]["text_id"];
@@ -485,19 +474,6 @@
           header.innerHTML = "Channel Type" + mappings[i]["channel_type"];
         } else if (i == 3) {
           header.innerHTML = "Channel" + mappings[i]["channel"];
-=======
-        header = document.createElement("h4");
-
-        if (j == 0) {
-          header.innerHTML = "Name: " + mappings[i].text_id;
-        } else if (j == 1) {
-          header.innerHTML = "Board ID: " + mappings[i].board_id;
-          console.log("BOARD ID FOR MAPPING 1 " + mappings[i].board_id);
-        } else if (j == 2) {
-          header.innerHTML = "Channel Type: " + mappings[i].channel_type;
-        } else if (j == 3) {
-          header.innerHTML = "Channel: " + mappings[i].channel;
->>>>>>> 7d585fa7
         } else {
           header.innerHTML = "Computer: " + mappings[i].computer;
         }
