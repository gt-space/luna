--- conflicted
+++ resolved
@@ -5,14 +5,9 @@
 import { emit, listen } from '@tauri-apps/api/event'
 import { appWindow } from "@tauri-apps/api/window";
 import { DISCONNECT_ACTIVITY_THRESH } from "../appdata";
-<<<<<<< HEAD
-=======
 import { CodeMirror } from "@solid-codemirror/codemirror";
 import { oneDark } from "@codemirror/theme-one-dark";
 import { python } from "@codemirror/lang-python";
->>>>>>> 13581b99
-
-// import { createStore } from "solid-js/store";
 
 const [connectDisplay, setConnectDisplay] = createSignal("Connect");
 const [connectionMessage, setConnectionMessage] = createSignal('');
@@ -22,12 +17,9 @@
 const [activeConfig, setActiveConfig] = createSignal('Config_1');
 const [configurations, setConfigurations] = createSignal();
 const [currentSequnceText, setCurrentSequenceText] = createSignal('');
-<<<<<<< HEAD
-=======
 const [currentSequnceName, setCurrentSequenceName] = createSignal('');
 const [sequences, setSequences] = createSignal();
 //configurations()
->>>>>>> 13581b99
 
 // function to connect to the server + input validation
 async function connectToServer() {
@@ -590,33 +582,56 @@
             </div>
          </div>
 
-
-        
+        <div class="editing-vertical-line"></div>
+
+        <div class="system-connect-section">
+
+          <div class="editing-data">
+            <div class="add-config-section">
+              <div class="add-config-setup">
+                <p>Edit new config:</p>
+                <input class="add-config-input" type="text" placeholder="Name"/>
+              </div>
+              <div class="add-config-btns">
+                <button class="add-config-add-btn" onClick={() => addConfig()}>Add Config</button>
+                <button class="add-config-cancel-btn" onClick={function(event){ removeEditSection(); displayAddConfig()}}>Cancel</button>
+                <button class="add-config-save-btn" onClick={function(event){ removeEditSection(); displayAddConfig()}}>Save</button>
+              </div>
+            </div>
+            <div class="horizontal-line"></div>
+            <div class="add-config-configurations edit-config-configurations" id="config1">
+              <input type="text" placeholder="Name" class="add-config-styling" id="name1"/>
+              <input type="text" name="" id="id1" placeholder="Board ID" class="add-config-styling"/>
+              <select name="" id="channelType1" class="add-config-styling">
+                <option class="seq-dropdown-item">Channel Type</option>
+                <option class="seq-dropdown-item">GPIO</option>
+                <option class="seq-dropdown-item">LED</option>
+                <option class="seq-dropdown-item">RAIL 3V3</option>
+                <option class="seq-dropdown-item">RAIL 5V</option>
+                <option class="seq-dropdown-item">RAIL 5V5</option>
+                <option class="seq-dropdown-item">RAIL 24V</option>
+                <option class="seq-dropdown-item">CURRENT LOOP</option>
+                <option class="seq-dropdown-item">DIFFERENTIAL SIGNAL</option>
+                <option class="seq-dropdown-item">TC</option>
+                <option class="seq-dropdown-item">RTD</option>
+                <option class="seq-dropdown-item">VALVE</option>
+                <option class="seq-dropdown-item">VALVE CURRENT</option>
+                <option class="seq-dropdown-item">VALVE VOLTAGE</option>
+              </select>
+              <input type="text" name="" id="channel1" placeholder="Channel" class="add-config-styling"/>
+              <select name="" id="computer1" class="add-config-styling">
+                <option class="seq-dropdown-item">Computer</option>
+                <option class="seq-dropdown-item">Flight</option>
+                <option class="seq-dropdown-item">Ground</option>
+              </select>
+            </div>
+          </div>
+        </div>
+      </div> */}
     </div>
-  }
-
-<<<<<<< HEAD
-  const Sequences: Component = (props) => {
-    return <div style="height: 100%">
-      <div style="text-align: center; font-size: 14px">SEQUENCES</div>
-      <div class="system-sequences-page">
-        <div class="sequences-list-view">
-          List view
-        </div>
-        <div class="sequences-editor">
-          <div>one div</div>
-          <div>
-            <CodeInput
-              autoHeight={true}
-              resize="both"
-              placeholder="enter sequence code here..."
-              prismJS={Prism}
-              onChange={(change) => {setCurrentSequenceText(change)}}
-              value={currentSequnceText()}
-              language={'python'}
-            />
-          </div>
-=======
+</div>
+}
+
 // const libs = [
 //   import('prismjs/components/prism-markup'),
 //   import('prismjs/components/prism-python'),
@@ -650,10 +665,10 @@
         </div>
         <div class="code-editor">
           <CodeMirror style={{height: '100%'}} value={currentSequnceText()} onValueChange={(value) => {setCurrentSequenceText(value);}} extensions={[python()]} theme={oneDark}/>
->>>>>>> 13581b99
         </div>
       </div>
-  </div>
-  }
-  
-  export {Connect, Feedsystem, ConfigView, Sequences};+    </div>
+</div>
+}
+
+export {Connect, Feedsystem, ConfigView, Sequences};