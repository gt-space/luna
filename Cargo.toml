--- conflicted
+++ resolved
@@ -1,5 +1,4 @@
 [workspace]
-<<<<<<< HEAD
 members = [
   "ahrs",
   "bms",
@@ -10,12 +9,11 @@
   "firmware/lis2mdl",
   "firmware/magnetometer-testing",
   "firmware/zedf9p04b",
+  "firmware/reco",
   "flight2",
   "sam",
   "servo",
+  "utility"
 ]
-=======
-members = ["ahrs", "bms", "common", "firmware/ads114s06", "firmware/imu", "firmware/imu-testing", "firmware/reco", "flight2", "sam", "servo"]
->>>>>>> e61e6a76
 exclude = ["gui/src-tauri"]
 resolver = "2"