--- conflicted
+++ resolved
@@ -1,7 +1,4 @@
 [workspace]
-<<<<<<< HEAD
-members = ["ahrs", "bms", "common", "firmware/ads114s06", "firmware/ads124s06", "firmware/imu", "firmware/imu-testing", "flight2", "sam", "servo", "utility"]
-=======
 members = [
   "ahrs",
   "bms",
@@ -15,6 +12,5 @@
   "sam",
   "servo",
 ]
->>>>>>> eff069cb
 exclude = ["gui/src-tauri"]
 resolver = "2"