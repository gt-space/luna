[workspace]
<<<<<<< HEAD
members = [
  "ahrs",
  "airlock",
  "common",
  "firmware/checkout",
  "firmware/ms5611",
  "flight",
  "sam",
  "servo",
  "tel"
]
=======
members = ["ahrs", "bms", "common", "firmware/ads114s06", "firmware/imu", "firmware/imu-testing", "flight", "sam", "servo"]
>>>>>>> f9949586
exclude = ["gui/src-tauri"]
resolver = "2"<|MERGE_RESOLUTION|>--- conflicted
+++ resolved
@@ -1,18 +1,17 @@
 [workspace]
-<<<<<<< HEAD
 members = [
   "ahrs",
   "airlock",
+  "bms",
   "common",
+  "firmware/ads114s06",
   "firmware/checkout",
+  "firmware/imu",
+  "firmware/imu-testing",
   "firmware/ms5611",
   "flight",
   "sam",
-  "servo",
-  "tel"
+  "servo"
 ]
-=======
-members = ["ahrs", "bms", "common", "firmware/ads114s06", "firmware/imu", "firmware/imu-testing", "flight", "sam", "servo"]
->>>>>>> f9949586
 exclude = ["gui/src-tauri"]
 resolver = "2"