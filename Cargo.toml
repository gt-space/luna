--- conflicted
+++ resolved
@@ -1,8 +1,11 @@
 [workspace]
-<<<<<<< HEAD
 members = [
   "ahrs",
+  "bms",
   "common",
+  "firmware/ads114s06",
+  "firmware/imu",
+  "firmware/imu-testing",
   "firmware/lis2mdl",
   "firmware/magnetometer-testing",
   "flight",
@@ -10,8 +13,5 @@
   "servo",
   "tel"
 ]
-=======
-members = ["ahrs", "bms", "common", "firmware/ads114s06", "firmware/imu", "firmware/imu-testing", "flight", "sam", "servo"]
->>>>>>> d731d765
 exclude = ["gui/src-tauri"]
 resolver = "2"