<<<<<<< HEAD
[package]
name = "servo"
authors = ["Jeff Shelton"]
version = "0.1.0"
edition = "2021"

[dependencies]
anyhow = "1.0"
axum = { version = "0.7", features = ["ws"] }
base64 = "0.13"
clap = "4.4"
common = { path = "../common", features = ["rusqlite"] }
crossterm = "0.27.0"
futures-util = "0.3.30"
hdf5 = { git = "https://github.com/aldanor/hdf5-rust", features = ["static", "zlib"]}
include_dir = "0.7"
jeflog = "0.1"
postcard = { version = "1.0", features = ["alloc"] }
rand = "0.8"
ratatui = "0.26.1"
reqwest = { version = "0.11", features = ["blocking", "json"] }
rusqlite = { version = "0.30", features = ["bundled"] }
serde = { version = "1", features = ["derive"] }
serde_json = "1.0"
sqlx = "0.7.3"
ssh2 = "0.9"
sysinfo = "0.29"
tokio = { version = "1", features = ["macros", "rt-multi-thread", "fs"] }
tower-http = { version = "0.5", features = ["cors"] }

[[bin]]
name = "servo"
=======
[package]
name = "servo"
authors = ["Jeff Shelton"]
version = "0.1.0"
edition = "2021"

[dependencies]
anyhow = "1.0"
axum = { version = "0.7", features = ["ws"] }
base64 = "0.13"
chrono = "0.4.38"
clap = "4.4"
common = { path = "../common", features = ["rusqlite"] }
crossterm = "0.27.0"
futures-util = "0.3.30"
hdf5 = { git = "https://github.com/aldanor/hdf5-rust", features = ["static", "zlib"]}
include_dir = "0.7"
jeflog = "0.1"
postcard = { version = "1.0", features = ["alloc"] }
rand = "0.8"
ratatui = "0.26.1"
reqwest = { version = "0.11", features = ["blocking", "json"] }
rusqlite = { version = "0.30", features = ["bundled"] }
serde = { version = "1", features = ["derive"] }
serde_json = "1.0"
sqlx = "0.7.3"
ssh2 = "0.9"
sysinfo = "0.29"
tokio = { version = "1", features = ["macros", "rt-multi-thread", "fs"] }
tower-http = { version = "0.5", features = ["cors"] }

[[bin]]
name = "servo"
>>>>>>> 9035c94c
<|MERGE_RESOLUTION|>--- conflicted
+++ resolved
@@ -1,68 +1,33 @@
-<<<<<<< HEAD
-[package]
-name = "servo"
-authors = ["Jeff Shelton"]
-version = "0.1.0"
-edition = "2021"
-
-[dependencies]
-anyhow = "1.0"
-axum = { version = "0.7", features = ["ws"] }
-base64 = "0.13"
-clap = "4.4"
-common = { path = "../common", features = ["rusqlite"] }
-crossterm = "0.27.0"
-futures-util = "0.3.30"
-hdf5 = { git = "https://github.com/aldanor/hdf5-rust", features = ["static", "zlib"]}
-include_dir = "0.7"
-jeflog = "0.1"
-postcard = { version = "1.0", features = ["alloc"] }
-rand = "0.8"
-ratatui = "0.26.1"
-reqwest = { version = "0.11", features = ["blocking", "json"] }
-rusqlite = { version = "0.30", features = ["bundled"] }
-serde = { version = "1", features = ["derive"] }
-serde_json = "1.0"
-sqlx = "0.7.3"
-ssh2 = "0.9"
-sysinfo = "0.29"
-tokio = { version = "1", features = ["macros", "rt-multi-thread", "fs"] }
-tower-http = { version = "0.5", features = ["cors"] }
-
-[[bin]]
-name = "servo"
-=======
-[package]
-name = "servo"
-authors = ["Jeff Shelton"]
-version = "0.1.0"
-edition = "2021"
-
-[dependencies]
-anyhow = "1.0"
-axum = { version = "0.7", features = ["ws"] }
-base64 = "0.13"
-chrono = "0.4.38"
-clap = "4.4"
-common = { path = "../common", features = ["rusqlite"] }
-crossterm = "0.27.0"
-futures-util = "0.3.30"
-hdf5 = { git = "https://github.com/aldanor/hdf5-rust", features = ["static", "zlib"]}
-include_dir = "0.7"
-jeflog = "0.1"
-postcard = { version = "1.0", features = ["alloc"] }
-rand = "0.8"
-ratatui = "0.26.1"
-reqwest = { version = "0.11", features = ["blocking", "json"] }
-rusqlite = { version = "0.30", features = ["bundled"] }
-serde = { version = "1", features = ["derive"] }
-serde_json = "1.0"
-sqlx = "0.7.3"
-ssh2 = "0.9"
-sysinfo = "0.29"
-tokio = { version = "1", features = ["macros", "rt-multi-thread", "fs"] }
-tower-http = { version = "0.5", features = ["cors"] }
-
-[[bin]]
-name = "servo"
->>>>>>> 9035c94c
+[package]
+name = "servo"
+authors = ["Jeff Shelton"]
+version = "0.1.0"
+edition = "2021"
+
+[dependencies]
+anyhow = "1.0"
+axum = { version = "0.7", features = ["ws"] }
+base64 = "0.13"
+chrono = "0.4.38"
+clap = "4.4"
+common = { path = "../common", features = ["rusqlite"] }
+crossterm = "0.27.0"
+futures-util = "0.3.30"
+hdf5 = { git = "https://github.com/aldanor/hdf5-rust", features = ["static", "zlib"]}
+include_dir = "0.7"
+jeflog = "0.1"
+postcard = { version = "1.0", features = ["alloc"] }
+rand = "0.8"
+ratatui = "0.26.1"
+reqwest = { version = "0.11", features = ["blocking", "json"] }
+rusqlite = { version = "0.30", features = ["bundled"] }
+serde = { version = "1", features = ["derive"] }
+serde_json = "1.0"
+sqlx = "0.7.3"
+ssh2 = "0.9"
+sysinfo = "0.29"
+tokio = { version = "1", features = ["macros", "rt-multi-thread", "fs"] }
+tower-http = { version = "0.5", features = ["cors"] }
+
+[[bin]]
+name = "servo"