--- conflicted
+++ resolved
@@ -31,11 +31,7 @@
   /// Send a slice of bytes along the TCP connection to the flight computer.
   pub async fn send_bytes(&mut self, bytes: &[u8]) -> io::Result<()> {
 		// get length of message, and send that first
-<<<<<<< HEAD
-		let length : u32 = bytes.len() as u32;
-=======
-		let length = u16::try_from(bytes.len()).map_err(|_| io::Error::new(io::ErrorKind::InvalidInput, "message too long"))?;
->>>>>>> f40a1ff3
+		let length = u32::try_from(bytes.len()).map_err(|_| io::Error::new(io::ErrorKind::InvalidInput, "message too long"))?;
 		// send length of message
 		self.stream.write_all(&length.to_be_bytes()).await?;
 		// send message
