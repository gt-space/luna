--- conflicted
+++ resolved
@@ -2,6 +2,7 @@
 
 use jeflog::warn;
 use postcard::experimental::max_size::MaxSize;
+use std::{future::Future, io::ErrorKind};
 use std::{future::Future, io::ErrorKind};
 
 use common::comm::{
@@ -131,19 +132,7 @@
       // and recieve a size of 0 (graceful shutdown of connection)
       Ok(size) => size == 0,
 
-      Err(e) => {
-<<<<<<< HEAD
-        e.kind() != ErrorKind::WouldBlock
-=======
-        match e.kind() {
-          // If the error is just blocking, it's connected but we just have no
-          // data to read
-          ErrorKind::WouldBlock => false,
-          // Otherwise, error means we lost connection
-          _ => true,
-        }
->>>>>>> d6b802f7
-      }
+      Err(e) => e.kind() != ErrorKind::WouldBlock
     }
   }
 
