use crate::server::{
  self,
  error::{bad_request, internal},
  Shared,
};
use axum::{extract::State, http::request, Json};
<<<<<<< HEAD
use common::comm::{FlightControlMessage, bms, ahrs, Sequence};
=======
use common::comm::{ahrs, bms, FlightControlMessage, Sequence};
>>>>>>> 12d685b2
use serde::{Deserialize, Serialize};

/// Request struct containing all necessary information to execute a command.
#[derive(Clone, Debug, Deserialize, Serialize)]
pub struct OperatorCommandRequest {
  command: String,
  target: Option<String>,
  state: Option<String>,
}

/// Route handler to dispatch a single manual operator command
pub async fn dispatch_operator_command(
  State(shared): State<Shared>,
  Json(request): Json<OperatorCommandRequest>,
) -> server::Result<()> {
  if let Some(flight) = shared.flight.0.lock().await.as_mut() {
    let command = match request.command.as_str() {
      "click_valve" => {
        let target = request
          .target
          .clone()
          .ok_or(bad_request("must supply target name"))?;

        let script = match request.state.as_deref() {
          Some("open") => format!("{target}.open()"),
          Some("closed") => format!("{target}.close()"),
          None => Err(bad_request("valve state is required"))?,
          _ => Err(bad_request("unrecognized state identifier"))?,
        };
        
        common::comm::FlightControlMessage::Sequence(Sequence {
          name: "command".to_owned(),
          script,
        })
      }
      // Currently does nothing until the flight side is finalized
      "bms" => {
        // Inefficient code but this doesnt need to be any better
        if request.target.as_deref().unwrap_or_default() == "estop" {
          FlightControlMessage::BmsCommand(bms::Command::ResetEstop)
        } else {
          let state = match request.state.as_deref() {
            Some("enabled") => true,
            Some("disabled") => false,
<<<<<<< HEAD
            None => Err(
              bad_request("state is a required field for all but estop")
            )?,
            _ => Err(
              bad_request("unrecognized state identifier")
            )?,
          };

          FlightControlMessage::BmsCommand(
            match request.target.as_deref() {
              Some("battery_ls") => bms::Command::BatteryLoadSwitch(state),
              Some("sam_ls") => bms::Command::SamLoadSwitch(state),
              Some("charge") => bms::Command::Charge(state),
              None => Err(bad_request("must supply target name"))?,
              _ => Err(bad_request("unrecognized bms target"))?,
            }
          )
=======
            None => {
              Err(bad_request("state is a required field for all but estop"))?
            }
            _ => Err(bad_request("unrecognized state identifier"))?,
          };

          FlightControlMessage::BmsCommand(match request.target.as_deref() {
            Some("battery_ls") => bms::Command::BatteryLoadSwitch(state),
            Some("sam_ls") => bms::Command::SamLoadSwitch(state),
            Some("charge") => bms::Command::Charge(state),
            None => Err(bad_request("must supply target name"))?,
            _ => Err(bad_request("unrecognized bms target"))?,
          })
>>>>>>> 12d685b2
        }
      }
      "ahrs" => {
        let state = match request.state.as_deref() {
          Some("enabled") => true,
          Some("disabled") => false,
          None => Err(bad_request("state is a required field"))?,
          _ => Err(bad_request("unrecognized state identifier"))?,
        };

<<<<<<< HEAD
        FlightControlMessage::AhrsCommand(
          match request.target.as_deref() {
            Some("camera") => ahrs::Command::CameraEnable(state),
            None => Err(bad_request("must supply target name"))?,
            _ => Err(bad_request("unrecognized ahrs target"))?,
          }
        )
=======
        FlightControlMessage::AhrsCommand(match request.target.as_deref() {
          Some("camera") => ahrs::Command::CameraEnable(state),
          None => Err(bad_request("must supply target name"))?,
          _ => Err(bad_request("unrecognized ahrs target"))?,
        })
>>>>>>> 12d685b2
      }
      _ => return Err(bad_request("unrecognized command identifier")),
    };

    let serialized = postcard::to_allocvec(&command).map_err(internal)?;

    flight.send_bytes(&serialized).await.map_err(internal)?;
  } else {
    return Err(internal("flight computer not connected"));
  }

  Ok(())
}<|MERGE_RESOLUTION|>--- conflicted
+++ resolved
@@ -4,11 +4,7 @@
   Shared,
 };
 use axum::{extract::State, http::request, Json};
-<<<<<<< HEAD
-use common::comm::{FlightControlMessage, bms, ahrs, Sequence};
-=======
 use common::comm::{ahrs, bms, FlightControlMessage, Sequence};
->>>>>>> 12d685b2
 use serde::{Deserialize, Serialize};
 
 /// Request struct containing all necessary information to execute a command.
@@ -53,25 +49,6 @@
           let state = match request.state.as_deref() {
             Some("enabled") => true,
             Some("disabled") => false,
-<<<<<<< HEAD
-            None => Err(
-              bad_request("state is a required field for all but estop")
-            )?,
-            _ => Err(
-              bad_request("unrecognized state identifier")
-            )?,
-          };
-
-          FlightControlMessage::BmsCommand(
-            match request.target.as_deref() {
-              Some("battery_ls") => bms::Command::BatteryLoadSwitch(state),
-              Some("sam_ls") => bms::Command::SamLoadSwitch(state),
-              Some("charge") => bms::Command::Charge(state),
-              None => Err(bad_request("must supply target name"))?,
-              _ => Err(bad_request("unrecognized bms target"))?,
-            }
-          )
-=======
             None => {
               Err(bad_request("state is a required field for all but estop"))?
             }
@@ -85,7 +62,6 @@
             None => Err(bad_request("must supply target name"))?,
             _ => Err(bad_request("unrecognized bms target"))?,
           })
->>>>>>> 12d685b2
         }
       }
       "ahrs" => {
@@ -96,21 +72,11 @@
           _ => Err(bad_request("unrecognized state identifier"))?,
         };
 
-<<<<<<< HEAD
-        FlightControlMessage::AhrsCommand(
-          match request.target.as_deref() {
-            Some("camera") => ahrs::Command::CameraEnable(state),
-            None => Err(bad_request("must supply target name"))?,
-            _ => Err(bad_request("unrecognized ahrs target"))?,
-          }
-        )
-=======
         FlightControlMessage::AhrsCommand(match request.target.as_deref() {
           Some("camera") => ahrs::Command::CameraEnable(state),
           None => Err(bad_request("must supply target name"))?,
           _ => Err(bad_request("unrecognized ahrs target"))?,
         })
->>>>>>> 12d685b2
       }
       _ => return Err(bad_request("unrecognized command identifier")),
     };
