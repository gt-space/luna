use crate::server::{
  self,
  error::{bad_request, internal},
  Shared,
};
use axum::{
  extract::{ws, ConnectInfo, State, WebSocketUpgrade},
  http::header,
  response::{IntoResponse, Response},
  Json,
};
use common::comm::VehicleState;
use futures_util::{SinkExt, StreamExt};
use hdf5::DatasetBuilder;
use jeflog::warn;
use serde::{Deserialize, Serialize};
use std::{
  collections::HashSet,
  net::SocketAddr,
  path::Path,
  sync::atomic::{AtomicU32, Ordering},
  time::Duration,
};
use tokio::{fs, time::MissedTickBehavior};

/// Request struct for export requests.
#[derive(Clone, Debug, Deserialize, Serialize)]
pub struct ExportRequest {
  format: String,
  from: f64,
  to: f64,
}

// An integer used to create unique filenames for exports in case two exports
// overlap in time, which is atomic to be thread-safe.
static EXPORT_FILE_INDEX_ATOMIC: AtomicU32 = AtomicU32::new(0);

/// A function that creates an HDF5 file at a given path containing the
/// timestamps, sensor, and valve values as specified in sensor_names and
/// valve_names in each vehicle state.
pub fn make_hdf5_file(
  sensor_names: &[String],
  valve_names: &[String],
  vehicle_states: &[(f64, VehicleState)],
  path: &Path,
) -> hdf5::Result<()> {
  // Create the HDF5 file
  let file = hdf5::File::create(path)?;

  // Create the organizational groups
  let reading_metadata_group = file.create_group("metadata")?;
  let valve_state_ids_group =
    reading_metadata_group.create_group("valve_state_ids")?;

  let sensors_group = file.create_group("sensors")?;
  let valves_group = file.create_group("valves")?;

  // Initialize with the size of the vehicle state vector, since we'll have
  // equal count of them.
  let mut timestamps_vec = Vec::with_capacity(vehicle_states.len());

  // Turn timestamps into dataset
  for (timestamp, _) in vehicle_states {
    timestamps_vec.push(*timestamp);
  }

  DatasetBuilder::new(&reading_metadata_group)
    .with_data(&timestamps_vec)
    .create("timestamps")?;

  for name in sensor_names {
    let mut reading_vec = Vec::with_capacity(vehicle_states.len());
    let mut unit_vec = Vec::with_capacity(vehicle_states.len());

    // Yes I know iterating through the vehicle states for every sensor / valve
    // is dumb, but I'm avoiding storing the entirety of the vehicle state in
    // memory twice, so each sensor is grabbed seperately
    for (_, state) in vehicle_states {
      let value = state.sensor_readings.get(name);
      // Put in bad data if nothing is found
      match value {
        Some(x) => {
          reading_vec.push(x.value);

          // Should never panic unless absurd amounts of units are added
          let id = x.unit as i32;
          unit_vec.push(id);
        }
        // Immature but nobody will see this and not realize it's garbage data.
        // Might replace with an infinity or something
        None => {
          reading_vec.push(-6942069420.0);
          unit_vec.push(-69);
        }
      };
    }
    let curr_sensor_group = sensors_group.create_group(name.as_str())?;

    // Make datasets
    curr_sensor_group
      .new_dataset_builder()
      .deflate(9)
      .with_data(&reading_vec)
      .create("readings")?;

    curr_sensor_group
      .new_dataset_builder()
      .deflate(9)
      .with_data(&unit_vec)
      .create("units")?;
  }

  // A vector of all the possible ValveStates seen. Used to create the
  // attributes that indicate what each value of ValveState means. Likely more
  // efficient as a simple vector, since ValveState has few possible elements.
  // Will check later. I was originally going to make this a single attribute in
  // the metadata category, but you can't iterate through an enum, so I'll talk
  // to Jeff about making a possible ValveState iter to replace this.
  let mut seen_valve_states = HashSet::new();

  // Will make all values of valves metadata later
  for name in valve_names {
    // A vector of all the values of the valve in each timeframe
    let mut state_vec = Vec::with_capacity(vehicle_states.len());

    // Yes I know iterating through the vehicle states for every sensor / valve
    // is dumb, but I'm avoiding storing the entirety of the vehicle state in
    // memory twice, so each sensor is grabbed seperately
    for (_, state) in vehicle_states {
      let valve_state = state.valve_states.get(name);
      // Put in bad data if nothing is found
      match valve_state {
        Some(state) => {
          let commanded = state.commanded;

          if !seen_valve_states.contains(&commanded) {
            // Keep track of seen valve states
            seen_valve_states.insert(commanded);
          }

          state_vec.push(commanded as i8);

          // state_vec.push((*x as i8).try_into()?)
        }
        // Immature but nobody will see this and not realize it's garbage data.
        // Might replace with an infinity or something, will go over with Jeff.
        None => state_vec.push(-69),
      };
    }

    // Make dataset
    valves_group
      .new_dataset_builder()
      .deflate(9)
      .with_data(&state_vec)
      .create(name.as_str())?;
  }

  // Put an attribute of what id each valve state is represented by into the
  // valve state id's metadata group
  // TLDR; it's an enum of attributes on a folder
  for state in seen_valve_states {
    let attr = valve_state_ids_group
      .new_attr::<i8>()
      .shape(1)
      .create(state.to_string().as_str())?;
    let id = state as u8;
    if let Err(error) = attr.write(&[id]) {
      warn!("Failed to write HDF5 attribute: {error}");
    }
  }

  // Close the file
  file.close()?;

  Ok(())
}

/// Route function which exports all vehicle data from the database into a
/// specified format.
pub async fn export(
  State(shared): State<Shared>,
  Json(request): Json<ExportRequest>,
) -> server::Result<impl IntoResponse> {
  let database = shared.database.connection.lock().await;

  let vehicle_states = database
    .prepare(
      "
      SELECT recorded_at, vehicle_state
      FROM VehicleSnapshots
      WHERE recorded_at >= ?1 AND recorded_at <= ?2
    ",
    )
    .map_err(internal)?
    .query_map([request.from, request.to], |row| {
      let bytes = row.get::<_, Vec<u8>>(1)?;

      let vehicle_state = postcard::from_bytes::<VehicleState>(&bytes)
        .map_err(|error| {
          rusqlite::Error::FromSqlConversionFailure(
            1,
            rusqlite::types::Type::Blob,
            Box::new(error),
          )
        })?;

      Ok((row.get::<_, f64>(0)?, vehicle_state))
    })
    .and_then(|iter| iter.collect::<Result<Vec<_>, rusqlite::Error>>())
    .map_err(internal)?;

  match request.format.as_str() {
    "csv" => {
      let mut sensor_names = HashSet::new();
      let mut valve_names = HashSet::new();

      for (_, state) in &vehicle_states {
        for name in state.sensor_readings.keys() {
          // yes, a HashSet will not allow duplicate items even with a plain
          // insert, but the .clone() incurs a notable performance penalty,
          // and if it was just .insert(name.clone()) here, then it would clone
          // name every time despite the fact that it will rarely actually
          // need to be inserted. the same applies for valve_states.
          if !sensor_names.contains(name) {
            sensor_names.insert(name.clone());
          }
        }

        for name in state.valve_states.keys() {
          if !valve_names.contains(name) {
            valve_names.insert(name.clone());
          }
        }
      }

      let sensor_names = sensor_names.into_iter().collect::<Vec<_>>();

      let valve_names = valve_names.into_iter().collect::<Vec<_>>();

      let header = sensor_names
        .iter()
        .chain(valve_names.iter())
        .fold("timestamp".to_owned(), |header, name| header + "," + name);

      let mut content = header + "\n";

      for (timestamp, state) in vehicle_states {
        // first column is the timestamp
        content += &timestamp.to_string();

        for name in &sensor_names {
          let reading = state.sensor_readings.get(name);
          content += ",";

          // currently, if there is no data here, the column is empty.
          // we may want to change this.
          if let Some(reading) = reading {
            content += &reading.to_string();
          }
        }

        for name in &valve_names {
          let valve_state = state.valve_states.get(name);
          content += ",";

          // see comment in sensor readings above.
          if let Some(valve_state) = valve_state {
            content += &valve_state.actual.to_string();
          }
        }

        content += "\n";
      }

      let headers = [(header::CONTENT_TYPE, "text/csv; charset=utf-8")];
      Ok((headers, content.into_response()))
    }
    "hdf5" => {
      // Generally a modified version of the csv export section

      // Get all sensor and valve reading names
      let mut sensor_names = HashSet::new();
      let mut valve_names = HashSet::new();

      for (_, state) in &vehicle_states {
        for name in state.sensor_readings.keys() {
          // yes, a HashSet will not allow duplicate items even with a plain
          // insert, but the .clone() incurs a notable performance penalty,
          // and if it was just .insert(name.clone()) here, then it would clone
          // name every time despite the fact that it will rarely actually
          // need to be inserted. the same applies for valve_states.
          if !sensor_names.contains(name) {
            sensor_names.insert(name.clone());
          }
        }

        for name in state.valve_states.keys() {
          if !valve_names.contains(name) {
            valve_names.insert(name.clone());
          }
        }
      }

      // Frontload iterating through the hashmap into two vectors for faster
      // access in the loop
      let sensor_names = sensor_names.into_iter().collect::<Vec<_>>();

      let valve_names = valve_names.into_iter().collect::<Vec<_>>();

      // Temporary until I make it pass
      #[cfg(target_family = "windows")]
      let temp = &std::env::var("USERPROFILE");

      #[cfg(target_family = "unix")]
      let temp = &std::env::var("HOME");

      let home_path = match temp {
        Ok(x) => Path::new(x),
        _ => return Err(internal("Could not get home path")),
      };

      let servo_dir = Path::new(home_path).join(".servo");

      // Get unique file index
      let file_index = EXPORT_FILE_INDEX_ATOMIC
        .fetch_add(1, Ordering::Relaxed)
        .to_string();

      // Uneccessary since main should already make it
      if !servo_dir.is_dir() {
        return Err(internal(String::from("Could not get .servo path")));
      }

      // Prob can convert to just being str code. Will check later.
      let path = servo_dir.join(
        (String::from("ExportFile") + &file_index + &String::from(".hdf5"))
          .as_str(),
      );

      make_hdf5_file(&sensor_names, &valve_names, &vehicle_states, &path)
        .map_err(internal)?;

      let content = fs::read(&path).await.map_err(internal)?;

      // remove file to free up space
      if let Err(error) = std::fs::remove_file(&path) {
        warn!("Failed to remove temporary HDF5 file at {path:?}: {error}");
      }

      let headers = [(header::CONTENT_TYPE, "application/x-hdf")];
      Ok((headers, content.into_response()))
    }
    _ => Err(bad_request("invalid export format")),
  }
}

/// Route function which accepts a WebSocket connection and begins forwarding
/// vehicle state data.
pub async fn forward_data(
  ws: WebSocketUpgrade,
  State(shared): State<Shared>,
  ConnectInfo(peer): ConnectInfo<SocketAddr>,
) -> Response {
  ws.on_upgrade(move |socket| async move {
    let vehicle = shared.vehicle.clone();
    let (mut writer, mut reader) = socket.split();

    // spawn separate task for forwarding while the "main" task waits
    // until it can abort this task when the user wants to close
    let forwarding_handle = tokio::spawn(async move {
      let (vehicle_state, _) = vehicle.as_ref();

      // setup forwarding agent to send vehicle state every 100ms (10Hz)
      let mut interval = tokio::time::interval(Duration::from_millis(100));
      interval.set_missed_tick_behavior(MissedTickBehavior::Delay);

      loop {
        let vehicle_state = vehicle_state.lock().await.clone();

        // Serialize vehicle state into JSON so it is easily digestible by the
        // GUI. Vehicle state comes in as postcard and gets reserialized here.
        // Overhead isn't bad.
        let json = match serde_json::to_string(&vehicle_state) {
          Ok(json) => json,
          Err(error) => {
            warn!("Failed to serialize vehicle state into JSON: {error}");
            continue;
          }
        };

        // drop vehicle state before sending to prevent holding lock
        drop(vehicle_state);

        // attempt to forward vehicle state and break if connection is severed.
        if let Err(_error) = writer.send(ws::Message::Text(json)).await {
          warn!(
            "Forwarding connection with peer \x1b[1m{}\x1b[0m severed.",
            peer
          );
          _ = writer.close().await;
          break;
        }

        // wait for 100ms to retransmit vehicle state
        interval.tick().await;
      }
    });

    // wait until reader from socket receives a ws::Message::Close or a None,
    // indicating that the stream is no longer readable
    while !matches!(reader.next().await, Some(Ok(ws::Message::Close(_))) | None)
    {
    }

    // cancel the forwarding stream upon receipt of a close message
    forwarding_handle.abort();
  })
}

#[cfg(test)]
mod tests {
  use super::*;
<<<<<<< HEAD
  use common::comm::{ahrs::Ahrs, bms::Bms, sam::Unit, CompositeValveState, Measurement, ValveState};
=======
  use common::comm::{
    ahrs::Ahrs,
    bms::Bms,
    sam::Unit,
    CompositeValveState,
    Measurement,
    ValveState,
  };
>>>>>>> 12d685b2
  use rand::{Rng, RngCore};
  use std::collections::HashMap;

  #[test]
  fn test_hdf5_file_creation() {
    // Do the same test a few times just cause this does use RNG
    for _ in 0..8 {
      let path: &Path = Path::new("./CompilingTestsExportSample.hdf5");

      let count = 64;

      let mut vehicle_states = Vec::with_capacity(count);

      let mut rng = rand::thread_rng();
      let mut time: f64 = 0.0;

      let mut timestamps_vec: Vec<f64> = Vec::with_capacity(count);

      let sensor_units = [Unit::Amps, Unit::Psi, Unit::Volts, Unit::Kelvin];

      let valve_names = [
        String::from("V1"),
        String::from("V2"),
        String::from("V3"),
        String::from("V4"),
      ];
      let mut valve_state_vecs = [
        Vec::with_capacity(count),
        Vec::with_capacity(count),
        Vec::with_capacity(count),
        Vec::with_capacity(count),
      ];

      let mut seen_valve_states = Vec::with_capacity(10);

      let sensor_names = [
        String::from("S1"),
        String::from("S2"),
        String::from("S3"),
        String::from("S4"),
      ];
      let mut sensor_state_vecs = [
        Vec::with_capacity(count),
        Vec::with_capacity(count),
        Vec::with_capacity(count),
        Vec::with_capacity(count),
      ];
      let mut sensor_unit_vecs = [
        Vec::with_capacity(count),
        Vec::with_capacity(count),
        Vec::with_capacity(count),
        Vec::with_capacity(count),
      ];

      for _ in 0..count {
        let mut state = VehicleState {
          valve_states: HashMap::new(),
          bms: Bms::default(),
          ahrs: Ahrs::default(),
          sensor_readings: HashMap::new(),
        };

        for i in 0..4 {
          if rng.next_u32() % 10 > 0 {
            // have some "empty" timeframes for a bit of data
            let valve_state_temp = match rng.next_u32() % 5 {
              0 => ValveState::Disconnected,
              1 => ValveState::Open,
              2 => ValveState::Closed,
              3 => ValveState::Fault,
              4 => ValveState::Undetermined,
              _ => ValveState::Disconnected,
            };

            if !seen_valve_states.contains(&valve_state_temp) {
              seen_valve_states.push(valve_state_temp);
            }

            let composite = CompositeValveState {
              commanded: valve_state_temp,
              actual: ValveState::Undetermined,
            };

            state.valve_states.insert(valve_names[i].clone(), composite);
            valve_state_vecs[i].push(valve_state_temp as i8);
          } else {
            valve_state_vecs[i].push(-69);
          }
        }

        for i in 0..4 {
          if rng.next_u32() % 10 > 0 {
            // have some "empty" timeframes for a bit of data
            let x: f64 = rng.gen::<f64>() * 5.0;
            sensor_state_vecs[i].push(x);
            sensor_unit_vecs[i].push(sensor_units[i] as i8);
            state.sensor_readings.insert(
              sensor_names[i].clone(),
              Measurement {
                value: x,
                unit: sensor_units[i],
              },
            );
          } else {
            sensor_state_vecs[i].push(-6942069420.0);
            sensor_unit_vecs[i].push(-69);
          }
        }
        vehicle_states.push((time, state));
        timestamps_vec.push(time);
        time += 0.1;
      }

      make_hdf5_file(&sensor_names, &valve_names, &vehicle_states, path)
        .expect("HDF5 should not error out when making this basic dataset");

      let file = hdf5::File::open(path)
        .expect("File should exist after make_hdf5_file runs"); //

      // You have to close groups to be able to close a file, so we simply do
      // all of the HDF5 operations inside of a namespace like this so they
      // automatically deconstruct and close.
      {
        // get metadata group / ensure it exists
        let metadata_group = file.group("metadata").expect(
          "HDF5 file for data exports should always have metadata group in it",
        );

        // ensure timestamps are accurate
        {
          let timestamps = metadata_group
            .dataset("timestamps")
            .expect("HDF5 file should have timestamps in the metadata group");

          assert_eq!(timestamps.shape(), vec![count]);
          assert_eq!(
            timestamps
              .read_raw::<f64>()
              .expect("timestamps should be readable."),
            timestamps_vec
          );
        }

        // ensure valve_state_id lookup attributes are accurate
        {
          let valve_state_ids = metadata_group.group("valve_state_ids").expect(
            "HDF5 file should have valve_state_ids group in the metadata group",
          );

          assert_eq!(
            valve_state_ids
              .attr_names()
              .expect("valve_state_ids should have attributes.")
              .len(),
            seen_valve_states.len()
          ); // make sure they have equal element counts

          for state in seen_valve_states {
            let attr_value = valve_state_ids.attr(&state.to_string())
							.expect("valve_state_ids should have all valve states that are seen during creation of a dataset in it's attributes")
							.read_raw::<i8>()
							.expect("valve_state_ids attributes should be readable as a signed byte");

            assert_eq!(attr_value.len(), 1); // This should be a single value
            assert_eq!(attr_value[0], state as i8);
          }
        }

        // ensure valve readings are accurate
        let valves_group = file.group("valves").expect(
          "HDF5 file for data exports should always have valve folder in it",
        );
        for i in 0..4 {
          let name = &valve_names[i];
          let valve_ds = valves_group
            .dataset(name)
            .expect("All valves specified should have a dataset");
          assert_eq!(valve_ds.shape(), vec![count]);
          assert_eq!(
            valve_ds
              .read_raw::<i8>()
              .expect("valve state dataset should be readable."),
            valve_state_vecs[i]
          );
        }

        // ensure sensor readings are accurate
        let sensors_group = file.group("sensors").expect(
          "HDF5 file for data exports should always have sensor folder in it",
        );
        for i in 0..4 {
          let name = &sensor_names[i];
          let this_sensor_group = sensors_group
            .group(name)
            .expect("All sensors specified should have a group");
          let sensor_ds = this_sensor_group
            .dataset("readings")
            .expect("All sensor groups should have a readings dataset");
          let unit_ds = this_sensor_group
            .dataset("units")
            .expect("All sensor groups should have a unit dataset");
          assert_eq!(sensor_ds.shape(), vec![count]);
          assert_eq!(unit_ds.shape(), vec![count]);
          assert_eq!(
            sensor_ds
              .read_raw::<f64>()
              .expect("sensor value dataset should be readable."),
            sensor_state_vecs[i]
          );
          assert_eq!(
            unit_ds
              .read_raw::<i8>()
              .expect("sensor unit dataset should be readable."),
            sensor_unit_vecs[i]
          );
        }
      }

      file
        .close()
        .expect("File should properly close after reading hdf5 values from it");

      std::fs::remove_file(path)
        .expect("You should be able to delete the HDF5 file after closing it ");
    }
  }
}<|MERGE_RESOLUTION|>--- conflicted
+++ resolved
@@ -421,9 +421,6 @@
 #[cfg(test)]
 mod tests {
   use super::*;
-<<<<<<< HEAD
-  use common::comm::{ahrs::Ahrs, bms::Bms, sam::Unit, CompositeValveState, Measurement, ValveState};
-=======
   use common::comm::{
     ahrs::Ahrs,
     bms::Bms,
@@ -432,7 +429,6 @@
     Measurement,
     ValveState,
   };
->>>>>>> 12d685b2
   use rand::{Rng, RngCore};
   use std::collections::HashMap;
 
