use crate::server::{
  self,
  error::{bad_request, internal},
  Shared,
};
use axum::{
  extract::{ws, ConnectInfo, State, WebSocketUpgrade},
  http::header,
  response::{IntoResponse, Response},
  Json,
};
use common::comm::VehicleState;
use csvable::CSVable;
use futures_util::{SinkExt, StreamExt};
use hdf5::DatasetBuilder;
use jeflog::warn;
use serde::{Deserialize, Serialize};
use std::{
  collections::{HashMap, HashSet},
  net::SocketAddr,
  path::Path,
  sync::atomic::{AtomicU32, Ordering},
  time::Duration,
};
use tokio::{fs, time::MissedTickBehavior};

/// Request struct for export requests.
#[derive(Clone, Debug, Deserialize, Serialize)]
pub struct ExportRequest {
  format: String,
  from: f64,
  to: f64,
}

// An integer used to create unique filenames for exports in case two exports
// overlap in time, which is atomic to be thread-safe.
static EXPORT_FILE_INDEX_ATOMIC: AtomicU32 = AtomicU32::new(0);

/// A function that creates an HDF5 file at a given path containing the
/// timestamps, sensor, and valve values as specified in sensor_names and
/// valve_names in each vehicle state.
pub fn make_hdf5_file(
  sensor_names: &[String],
  valve_names: &[String],
  vehicle_states: &[(f64, VehicleState)],
  path: &Path,
) -> hdf5::Result<()> {
  // Create the HDF5 file
  let file = hdf5::File::create(path)?;

  // Create the organizational groups
  let reading_metadata_group = file.create_group("metadata")?;
  let valve_state_ids_group =
    reading_metadata_group.create_group("valve_state_ids")?;

  let sensors_group = file.create_group("sensors")?;
  let valves_group = file.create_group("valves")?;

  // Initialize with the size of the vehicle state vector, since we'll have
  // equal count of them.
  let mut timestamps_vec = Vec::with_capacity(vehicle_states.len());

  // Turn timestamps into dataset
  for (timestamp, _) in vehicle_states {
    timestamps_vec.push(*timestamp);
  }

  DatasetBuilder::new(&reading_metadata_group)
    .with_data(&timestamps_vec)
    .create("timestamps")?;

  for name in sensor_names {
    let mut reading_vec = Vec::with_capacity(vehicle_states.len());
    let mut unit_vec = Vec::with_capacity(vehicle_states.len());

    // Yes I know iterating through the vehicle states for every sensor / valve
    // is dumb, but I'm avoiding storing the entirety of the vehicle state in
    // memory twice, so each sensor is grabbed seperately
    for (_, state) in vehicle_states {
      let value = state.sensor_readings.get(name);
      // Put in bad data if nothing is found
      match value {
        Some(x) => {
          reading_vec.push(x.value);

          // Should never panic unless absurd amounts of units are added
          let id = x.unit as i32;
          unit_vec.push(id);
        }
        // Immature but nobody will see this and not realize it's garbage data.
        // Might replace with an infinity or something
        None => {
          reading_vec.push(-6942069420.0);
          unit_vec.push(-69);
        }
      };
    }
    let curr_sensor_group = sensors_group.create_group(name.as_str())?;

    // Make datasets
    curr_sensor_group
      .new_dataset_builder()
      .deflate(9)
      .with_data(&reading_vec)
      .create("readings")?;

    curr_sensor_group
      .new_dataset_builder()
      .deflate(9)
      .with_data(&unit_vec)
      .create("units")?;
  }

  // A vector of all the possible ValveStates seen. Used to create the
  // attributes that indicate what each value of ValveState means. Likely more
  // efficient as a simple vector, since ValveState has few possible elements.
  // Will check later. I was originally going to make this a single attribute in
  // the metadata category, but you can't iterate through an enum, so I'll talk
  // to Jeff about making a possible ValveState iter to replace this.
  let mut seen_valve_states = HashSet::new();

  // Will make all values of valves metadata later
  for name in valve_names {
    // A vector of all the values of the valve in each timeframe
    let mut state_vec = Vec::with_capacity(vehicle_states.len());

    // Yes I know iterating through the vehicle states for every sensor / valve
    // is dumb, but I'm avoiding storing the entirety of the vehicle state in
    // memory twice, so each sensor is grabbed seperately
    for (_, state) in vehicle_states {
      let valve_state = state.valve_states.get(name);
      // Put in bad data if nothing is found
      match valve_state {
        Some(state) => {
          let actual = state.actual;

          if !seen_valve_states.contains(&actual) {
            // Keep track of seen valve states
            seen_valve_states.insert(actual);
          }

          state_vec.push(actual as i8);

          // state_vec.push((*x as i8).try_into()?)
        }
        // Immature but nobody will see this and not realize it's garbage data.
        // Might replace with an infinity or something, will go over with Jeff.
        None => state_vec.push(-69),
      };
    }

    // Make dataset
    valves_group
      .new_dataset_builder()
      .deflate(9)
      .with_data(&state_vec)
      .create(name.as_str())?;
  }

  // Put an attribute of what id each valve state is represented by into the
  // valve state id's metadata group
  // TLDR; it's an enum of attributes on a folder
  for state in seen_valve_states {
    let attr = valve_state_ids_group
      .new_attr::<i8>()
      .shape(1)
      .create(state.to_string().as_str())?;
    let id = state as u8;
    if let Err(error) = attr.write(&[id]) {
      warn!("Failed to write HDF5 attribute: {error}");
    }
  }

  // Close the file
  file.close()?;

  Ok(())
}

/// Route function which exports all vehicle data from the database into a
/// specified format.
pub async fn export(
  State(shared): State<Shared>,
  Json(request): Json<ExportRequest>,
) -> server::Result<impl IntoResponse> {
  let database = shared.database.connection.lock().await;

  let vehicle_states = database
    .prepare(
      "
      SELECT recorded_at, vehicle_state
      FROM VehicleSnapshots
      WHERE recorded_at >= ?1 AND recorded_at <= ?2
    ",
    )
    .map_err(internal)?
    .query_map([request.from, request.to], |row| {
      let bytes = row.get::<_, Vec<u8>>(1)?;

      let vehicle_state = postcard::from_bytes::<VehicleState>(&bytes)
        .map_err(|error| {
          rusqlite::Error::FromSqlConversionFailure(
            1,
            rusqlite::types::Type::Blob,
            Box::new(error),
          )
        })?;

      Ok((row.get::<_, f64>(0)?, vehicle_state))
    })
    .and_then(|iter| iter.collect::<Result<Vec<_>, rusqlite::Error>>())
    .map_err(internal)?;

  match request.format.as_str() {
    "csv" => {
      let mut sensor_units = HashMap::new();
      let mut valve_names = HashSet::new();

      for (_, state) in &vehicle_states {
        for name in state.sensor_readings.keys() {
          // yes, a HashSet will not allow duplicate items even with a plain
          // insert, but the .clone() incurs a notable performance penalty,
          // and if it was just .insert(name.clone()) here, then it would clone
          // name every time despite the fact that it will rarely actually
          // need to be inserted. the same applies for valve_states.
          if !sensor_units.contains_key(name) {
            let measurement = state.sensor_readings.get(name).unwrap();
            sensor_units.insert(name.clone(), measurement.unit);
          }
        }

        for name in state.valve_states.keys() {
          if !valve_names.contains(name) {
            valve_names.insert(name.clone());
          }
        }
      }

      let sensor_names = Vec::from_iter(sensor_units.keys());
      let valve_names = Vec::from_iter(&valve_names);

      let header_iter = std::iter::empty()
        .chain(sensor_names.iter())
        .chain(valve_names.iter());

      let mut header = "timestamp,".to_owned();
      
      // this is a little wasteful, but the actual performance impacts are so minimal it doesn't matter
      header += VehicleState::new().to_header("").join(",").as_str();

      for &name in header_iter {
        header = header + "," + name;

        let sensor_unit = sensor_units.get(name);

        if let Some(sensor_unit) = sensor_unit {
          header = header + "(" +&sensor_unit.to_string()+ ")";
        }
      }

<<<<<<< HEAD
=======
      // hardcode ahrs headers into csv
      header += ",accelerometer_x,accelerometer_y,accelerometer_z,gyroscope_x,gyroscope_y, gyroscope_z,";
      header += "magnetometer_x,magnetometer_y,magnetometer_z,";
      header += "barometer_temp,barometer_pressure";
>>>>>>> 569356db

      let mut content = header + "\n";

      for (timestamp, state) in vehicle_states {
        // first column is the timestamp
        content += &timestamp.to_string();
        // recursive handling of CSV formattin for inbuilt classes
        content += state.to_content().join(",").as_str();

        for name in &sensor_names {
          let reading = state.sensor_readings.get(name.as_str());
          content += ",";

          // currently, if there is no data here, the column is empty.
          // we may want to change this.
          if let Some(reading) = reading {
            content += &format!("{:.3}", &reading.value);
          }
        }

        for &name in &valve_names {
          let valve_state = state.valve_states.get(name);
          content += ",";

          // see comment in sensor readings above.
          if let Some(valve_state) = valve_state {
            content += &valve_state.actual.to_string();
          }
        }

<<<<<<< HEAD
=======
        // populate ahrs data
        content += &format!(",{},{},{},{},{},{}", 
          state.ahrs.imu.accelerometer.x,
          state.ahrs.imu.accelerometer.y,
          state.ahrs.imu.accelerometer.z,
          state.ahrs.imu.gyroscope.x,
          state.ahrs.imu.gyroscope.y,
          state.ahrs.imu.gyroscope.z,
        );
        content += &format!(",{},{},{}", 
          state.ahrs.magnetometer.x,
          state.ahrs.magnetometer.y,
          state.ahrs.magnetometer.z,
        );
        content += &format!(",{},{}", 
          state.ahrs.barometer.temperature,
          state.ahrs.barometer.pressure,
        );
>>>>>>> 569356db

        content += "\n";
      }

      let headers = [(header::CONTENT_TYPE, "text/csv; charset=utf-8")];
      Ok((headers, content.into_response()))
    }
    "hdf5" => {
      // Generally a modified version of the csv export section

      // Get all sensor and valve reading names
      let mut sensor_names = HashSet::new();
      let mut valve_names = HashSet::new();

      for (_, state) in &vehicle_states {
        for name in state.sensor_readings.keys() {
          // yes, a HashSet will not allow duplicate items even with a plain
          // insert, but the .clone() incurs a notable performance penalty,
          // and if it was just .insert(name.clone()) here, then it would clone
          // name every time despite the fact that it will rarely actually
          // need to be inserted. the same applies for valve_states.
          if !sensor_names.contains(name) {
            sensor_names.insert(name.clone());
          }
        }

        for name in state.valve_states.keys() {
          if !valve_names.contains(name) {
            valve_names.insert(name.clone());
          }
        }
      }

      // Frontload iterating through the hashmap into two vectors for faster
      // access in the loop
      let sensor_names = sensor_names.into_iter().collect::<Vec<_>>();

      let valve_names = valve_names.into_iter().collect::<Vec<_>>();

      // Temporary until I make it pass
      #[cfg(target_family = "windows")]
      let temp = &std::env::var("USERPROFILE");

      #[cfg(target_family = "unix")]
      let temp = &std::env::var("HOME");

      let home_path = match temp {
        Ok(x) => Path::new(x),
        _ => return Err(internal("Could not get home path")),
      };

      let servo_dir = Path::new(home_path).join(".servo");

      // Get unique file index
      let file_index = EXPORT_FILE_INDEX_ATOMIC
        .fetch_add(1, Ordering::Relaxed)
        .to_string();

      // Uneccessary since main should already make it
      if !servo_dir.is_dir() {
        return Err(internal(String::from("Could not get .servo path")));
      }

      // Prob can convert to just being str code. Will check later.
      let path = servo_dir.join(
        (String::from("ExportFile") + &file_index + &String::from(".hdf5"))
          .as_str(),
      );

      make_hdf5_file(&sensor_names, &valve_names, &vehicle_states, &path)
        .map_err(internal)?;

      let content = fs::read(&path).await.map_err(internal)?;

      // remove file to free up space
      if let Err(error) = std::fs::remove_file(&path) {
        warn!("Failed to remove temporary HDF5 file at {path:?}: {error}");
      }

      let headers = [(header::CONTENT_TYPE, "application/x-hdf")];
      Ok((headers, content.into_response()))
    }
    _ => Err(bad_request("invalid export format")),
  }
}

/// Route function which accepts a WebSocket connection and begins forwarding
/// vehicle state data.
pub async fn forward_data(
  ws: WebSocketUpgrade,
  State(shared): State<Shared>,
  ConnectInfo(peer): ConnectInfo<SocketAddr>,
) -> (Response) {
  ws.on_upgrade(move |socket| async move {
    let vehicle = shared.vehicle.clone();
    let (mut writer, mut reader) = socket.split();

    // spawn separate task for forwarding while the "main" task waits
    // until it can abort this task when the user wants to close
    let forwarding_handle = tokio::spawn(async move {
      let (vehicle_state, _) = vehicle.as_ref();

      // setup forwarding agent to send vehicle state every 100ms (10Hz)
      let mut interval = tokio::time::interval(Duration::from_millis(100));
      interval.set_missed_tick_behavior(MissedTickBehavior::Delay);

      loop {
        let vehicle_state = vehicle_state.lock().await.clone();

        // Serialize vehicle state into JSON so it is easily digestible by the
        // GUI. Vehicle state comes in as postcard and gets reserialized here.
        // Overhead isn't bad.
        let json = match serde_json::to_string(&vehicle_state) {
          Ok(json) => json,
          Err(error) => {
            warn!("Failed to serialize vehicle state into JSON: {error}");
            continue;
          }
        };

        // drop vehicle state before sending to prevent holding lock
        drop(vehicle_state);

        // attempt to forward vehicle state and break if connection is severed.
        if let Err(_error) = writer.send(ws::Message::Text(json)).await {
          warn!(
            "Forwarding connection with peer \x1b[1m{}\x1b[0m severed.",
            peer
          );
          _ = writer.close().await;
          break;
        }

        // wait for 100ms to retransmit vehicle state
        interval.tick().await;
      }
    });

    // wait until reader from socket receives a ws::Message::Close or a None,
    // indicating that the stream is no longer readable
    while !matches!(reader.next().await, Some(Ok(ws::Message::Close(_))) | None)
    {
    }

    // cancel the forwarding stream upon receipt of a close message
    forwarding_handle.abort();
  })
}

pub async fn purge_states(
  State(shared): State<Shared>,
) -> server::Result<impl IntoResponse> {
  let database = shared.database.connection.lock().await;
  let rows_deleted = database
    .execute("DELETE FROM VehicleSnapshots", [])
    .map_err(internal)?;
  Ok(Json(serde_json::json!({ "deleted": rows_deleted })))
}

#[cfg(test)]
mod tests {
  use super::*;
  use common::comm::{
    ahrs::Ahrs, bms::Bms, sam::Unit, AbortStage, CompositeValveState, Measurement, ValveState
  };
  use rand::{Rng, RngCore};
  use std::collections::HashMap;

  #[test]
  fn test_hdf5_file_creation() {
    // Do the same test a few times just cause this does use RNG
    for _ in 0..8 {
      let path: &Path = Path::new("./CompilingTestsExportSample.hdf5");

      let count = 64;

      let mut vehicle_states = Vec::with_capacity(count);

      let mut rng = rand::thread_rng();
      let mut time: f64 = 0.0;

      let mut timestamps_vec: Vec<f64> = Vec::with_capacity(count);

      let sensor_units = [Unit::Amps, Unit::Psi, Unit::Volts, Unit::Kelvin];

      let valve_names = [
        String::from("V1"),
        String::from("V2"),
        String::from("V3"),
        String::from("V4"),
      ];
      let mut valve_state_vecs = [
        Vec::with_capacity(count),
        Vec::with_capacity(count),
        Vec::with_capacity(count),
        Vec::with_capacity(count),
      ];

      let mut seen_valve_states = Vec::with_capacity(10);

      let sensor_names = [
        String::from("S1"),
        String::from("S2"),
        String::from("S3"),
        String::from("S4"),
      ];
      let mut sensor_state_vecs = [
        Vec::with_capacity(count),
        Vec::with_capacity(count),
        Vec::with_capacity(count),
        Vec::with_capacity(count),
      ];
      let mut sensor_unit_vecs = [
        Vec::with_capacity(count),
        Vec::with_capacity(count),
        Vec::with_capacity(count),
        Vec::with_capacity(count),
      ];

      for _ in 0..count {
        let mut state = VehicleState {
          valve_states: HashMap::new(),
          bms: Bms::default(),
          ahrs: Ahrs::default(),
          sensor_readings: HashMap::new(),
          rolling: HashMap::new(),
          abort_stage: AbortStage { 
            name: "default".to_string(), 
            abort_condition: String::new(), 
            aborted: false,
            valve_safe_states: HashMap::new(), 
          } 
        };

        for i in 0..4 {
          if rng.next_u32() % 10 > 0 {
            // have some "empty" timeframes for a bit of data
            let valve_state_temp = match rng.next_u32() % 5 {
              0 => ValveState::Disconnected,
              1 => ValveState::Open,
              2 => ValveState::Closed,
              3 => ValveState::Fault,
              4 => ValveState::Undetermined,
              _ => ValveState::Disconnected,
            };

            if !seen_valve_states.contains(&valve_state_temp) {
              seen_valve_states.push(valve_state_temp);
            }

            let composite = CompositeValveState {
              commanded: ValveState::Undetermined,
              actual: valve_state_temp,
            };

            state.valve_states.insert(valve_names[i].clone(), composite);
            valve_state_vecs[i].push(valve_state_temp as i8);
          } else {
            valve_state_vecs[i].push(-69);
          }
        }

        for i in 0..4 {
          if rng.next_u32() % 10 > 0 {
            // have some "empty" timeframes for a bit of data
            let x: f64 = rng.gen::<f64>() * 5.0;
            sensor_state_vecs[i].push(x);
            sensor_unit_vecs[i].push(sensor_units[i] as i8);
            state.sensor_readings.insert(
              sensor_names[i].clone(),
              Measurement {
                value: x,
                unit: sensor_units[i],
              },
            );
          } else {
            sensor_state_vecs[i].push(-6942069420.0);
            sensor_unit_vecs[i].push(-69);
          }
        }
        vehicle_states.push((time, state));
        timestamps_vec.push(time);
        time += 0.1;
      }

      make_hdf5_file(&sensor_names, &valve_names, &vehicle_states, path)
        .expect("HDF5 should not error out when making this basic dataset");

      let file = hdf5::File::open(path)
        .expect("File should exist after make_hdf5_file runs"); //

      // You have to close groups to be able to close a file, so we simply do
      // all of the HDF5 operations inside of a namespace like this so they
      // automatically deconstruct and close.
      {
        // get metadata group / ensure it exists
        let metadata_group = file.group("metadata").expect(
          "HDF5 file for data exports should always have metadata group in it",
        );

        // ensure timestamps are accurate
        {
          let timestamps = metadata_group
            .dataset("timestamps")
            .expect("HDF5 file should have timestamps in the metadata group");

          assert_eq!(timestamps.shape(), vec![count]);
          assert_eq!(
            timestamps
              .read_raw::<f64>()
              .expect("timestamps should be readable."),
            timestamps_vec
          );
        }

        // ensure valve_state_id lookup attributes are accurate
        {
          let valve_state_ids = metadata_group.group("valve_state_ids").expect(
            "HDF5 file should have valve_state_ids group in the metadata group",
          );

          assert_eq!(
            valve_state_ids
              .attr_names()
              .expect("valve_state_ids should have attributes.")
              .len(),
            seen_valve_states.len()
          ); // make sure they have equal element counts

          for state in seen_valve_states {
            let attr_value = valve_state_ids.attr(&state.to_string())
							.expect("valve_state_ids should have all valve states that are seen during creation of a dataset in it's attributes")
							.read_raw::<i8>()
							.expect("valve_state_ids attributes should be readable as a signed byte");

            assert_eq!(attr_value.len(), 1); // This should be a single value
            assert_eq!(attr_value[0], state as i8);
          }
        }

        // ensure valve readings are accurate
        let valves_group = file.group("valves").expect(
          "HDF5 file for data exports should always have valve folder in it",
        );
        for i in 0..4 {
          let name = &valve_names[i];
          let valve_ds = valves_group
            .dataset(name)
            .expect("All valves specified should have a dataset");
          assert_eq!(valve_ds.shape(), vec![count]);
          assert_eq!(
            valve_ds
              .read_raw::<i8>()
              .expect("valve state dataset should be readable."),
            valve_state_vecs[i]
          );
        }

        // ensure sensor readings are accurate
        let sensors_group = file.group("sensors").expect(
          "HDF5 file for data exports should always have sensor folder in it",
        );
        for i in 0..4 {
          let name = &sensor_names[i];
          let this_sensor_group = sensors_group
            .group(name)
            .expect("All sensors specified should have a group");
          let sensor_ds = this_sensor_group
            .dataset("readings")
            .expect("All sensor groups should have a readings dataset");
          let unit_ds = this_sensor_group
            .dataset("units")
            .expect("All sensor groups should have a unit dataset");
          assert_eq!(sensor_ds.shape(), vec![count]);
          assert_eq!(unit_ds.shape(), vec![count]);
          assert_eq!(
            sensor_ds
              .read_raw::<f64>()
              .expect("sensor value dataset should be readable."),
            sensor_state_vecs[i]
          );
          assert_eq!(
            unit_ds
              .read_raw::<i8>()
              .expect("sensor unit dataset should be readable."),
            sensor_unit_vecs[i]
          );
        }
      }

      file
        .close()
        .expect("File should properly close after reading hdf5 values from it");

      std::fs::remove_file(path)
        .expect("You should be able to delete the HDF5 file after closing it ");
    }
  }
}<|MERGE_RESOLUTION|>--- conflicted
+++ resolved
@@ -258,14 +258,6 @@
         }
       }
 
-<<<<<<< HEAD
-=======
-      // hardcode ahrs headers into csv
-      header += ",accelerometer_x,accelerometer_y,accelerometer_z,gyroscope_x,gyroscope_y, gyroscope_z,";
-      header += "magnetometer_x,magnetometer_y,magnetometer_z,";
-      header += "barometer_temp,barometer_pressure";
->>>>>>> 569356db
-
       let mut content = header + "\n";
 
       for (timestamp, state) in vehicle_states {
@@ -294,28 +286,6 @@
             content += &valve_state.actual.to_string();
           }
         }
-
-<<<<<<< HEAD
-=======
-        // populate ahrs data
-        content += &format!(",{},{},{},{},{},{}", 
-          state.ahrs.imu.accelerometer.x,
-          state.ahrs.imu.accelerometer.y,
-          state.ahrs.imu.accelerometer.z,
-          state.ahrs.imu.gyroscope.x,
-          state.ahrs.imu.gyroscope.y,
-          state.ahrs.imu.gyroscope.z,
-        );
-        content += &format!(",{},{},{}", 
-          state.ahrs.magnetometer.x,
-          state.ahrs.magnetometer.y,
-          state.ahrs.magnetometer.z,
-        );
-        content += &format!(",{},{}", 
-          state.ahrs.barometer.temperature,
-          state.ahrs.barometer.pressure,
-        );
->>>>>>> 569356db
 
         content += "\n";
       }
