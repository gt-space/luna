use crate::server::{
  self,
  error::{bad_request, internal},
  Shared,
};
use axum::{
  extract::{ws, ConnectInfo, State, WebSocketUpgrade},
  http::header,
  response::{IntoResponse, Response},
  Json,
};
use common::comm::VehicleState;
use futures_util::{SinkExt, StreamExt};
use hdf5::DatasetBuilder;
use jeflog::warn;
use serde::{Deserialize, Serialize};
use std::{
  collections::HashSet,
  net::SocketAddr,
  path::Path,
  sync::atomic::{AtomicU32, Ordering},
  time::Duration,
};
use tokio::{fs, time::MissedTickBehavior};

/// Request struct for export requests.
#[derive(Clone, Debug, Deserialize, Serialize)]
pub struct ExportRequest {
  format: String,
  from: f64,
  to: f64,
}

// An integer used to create unique filenames for exports in case two exports
// overlap in time, which is atomic to be thread-safe.
static EXPORT_FILE_INDEX_ATOMIC: AtomicU32 = AtomicU32::new(0);

/// A function that creates an HDF5 file at a given path containing the
/// timestamps, sensor, and valve values as specified in sensor_names and
/// valve_names in each vehicle state.
pub fn make_hdf5_file(
  sensor_names: &[String],
  valve_names: &[String],
  vehicle_states: &[(f64, VehicleState)],
  path: &Path,
) -> hdf5::Result<()> {
  // Create the HDF5 file
  let file = hdf5::File::create(path)?;

  // Create the organizational groups
  let reading_metadata_group = file.create_group("metadata")?;
  let valve_state_ids_group =
    reading_metadata_group.create_group("valve_state_ids")?;

  let sensors_group = file.create_group("sensors")?;
  let valves_group = file.create_group("valves")?;

  // Initialize with the size of the vehicle state vector, since we'll have
  // equal count of them.
  let mut timestamps_vec = Vec::with_capacity(vehicle_states.len());

  // Turn timestamps into dataset
  for (timestamp, _) in vehicle_states {
    timestamps_vec.push(*timestamp);
  }

  DatasetBuilder::new(&reading_metadata_group)
    .with_data(&timestamps_vec)
    .create("timestamps")?;

  for name in sensor_names {
    let mut reading_vec = Vec::with_capacity(vehicle_states.len());
    let mut unit_vec = Vec::with_capacity(vehicle_states.len());

    // Yes I know iterating through the vehicle states for every sensor / valve
    // is dumb, but I'm avoiding storing the entirety of the vehicle state in
    // memory twice, so each sensor is grabbed seperately
    for (_, state) in vehicle_states {
      let value = state.sensor_readings.get(name);
      // Put in bad data if nothing is found
      match value {
        Some(x) => {
          reading_vec.push(x.value);

          // Should never panic unless absurd amounts of units are added
          let id = x.unit as i32;
          unit_vec.push(id);
        }
        // Immature but nobody will see this and not realize it's garbage data.
        // Might replace with an infinity or something
        None => {
          reading_vec.push(-6942069420.0);
          unit_vec.push(-69);
        }
      };
    }
    let curr_sensor_group = sensors_group.create_group(name.as_str())?;

    // Make datasets
    curr_sensor_group
      .new_dataset_builder()
      .deflate(9)
      .with_data(&reading_vec)
      .create("readings")?;

    curr_sensor_group
      .new_dataset_builder()
      .deflate(9)
      .with_data(&unit_vec)
      .create("units")?;
  }

  // A vector of all the possible ValveStates seen. Used to create the
  // attributes that indicate what each value of ValveState means. Likely more
  // efficient as a simple vector, since ValveState has few possible elements.
  // Will check later. I was originally going to make this a single attribute in
  // the metadata category, but you can't iterate through an enum, so I'll talk
  // to Jeff about making a possible ValveState iter to replace this.
  let mut seen_valve_states = HashSet::new();

  // Will make all values of valves metadata later
  for name in valve_names {
    // A vector of all the values of the valve in each timeframe
    let mut state_vec = Vec::with_capacity(vehicle_states.len());

    // Yes I know iterating through the vehicle states for every sensor / valve
    // is dumb, but I'm avoiding storing the entirety of the vehicle state in
    // memory twice, so each sensor is grabbed seperately
    for (_, state) in vehicle_states {
      let valve_state = state.valve_states.get(name);
      // Put in bad data if nothing is found
      match valve_state {
        Some(state) => {
          let actual = state.actual;

          if !seen_valve_states.contains(&actual) {
            // Keep track of seen valve states
            seen_valve_states.insert(actual);
          }

<<<<<<< HEAD
          state_vec.push(actual as i8);
=======
          state_vec.push(commanded as i8);
>>>>>>> 07888950

          // state_vec.push((*x as i8).try_into()?)
        }
        // Immature but nobody will see this and not realize it's garbage data.
        // Might replace with an infinity or something, will go over with Jeff.
        None => state_vec.push(-69),
      };
    }

    // Make dataset
    valves_group
      .new_dataset_builder()
      .deflate(9)
      .with_data(&state_vec)
      .create(name.as_str())?;
  }

  // Put an attribute of what id each valve state is represented by into the
  // valve state id's metadata group
  // TLDR; it's an enum of attributes on a folder
  for state in seen_valve_states {
    let attr = valve_state_ids_group
      .new_attr::<i8>()
      .shape(1)
      .create(state.to_string().as_str())?;
    let id = state as u8;
    if let Err(error) = attr.write(&[id]) {
      warn!("Failed to write HDF5 attribute: {error}");
    }
  }

  // Close the file
  file.close()?;

  Ok(())
}

/// Route function which exports all vehicle data from the database into a
/// specified format.
pub async fn export(
  State(shared): State<Shared>,
  Json(request): Json<ExportRequest>,
) -> server::Result<impl IntoResponse> {
  let database = shared.database.connection.lock().await;

  let vehicle_states = database
    .prepare(
      "
      SELECT recorded_at, vehicle_state
      FROM VehicleSnapshots
      WHERE recorded_at >= ?1 AND recorded_at <= ?2
    ",
    )
    .map_err(internal)?
    .query_map([request.from, request.to], |row| {
      let bytes = row.get::<_, Vec<u8>>(1)?;

      let vehicle_state = postcard::from_bytes::<VehicleState>(&bytes)
        .map_err(|error| {
          rusqlite::Error::FromSqlConversionFailure(
            1,
            rusqlite::types::Type::Blob,
            Box::new(error),
          )
        })?;

      Ok((row.get::<_, f64>(0)?, vehicle_state))
    })
    .and_then(|iter| iter.collect::<Result<Vec<_>, rusqlite::Error>>())
    .map_err(internal)?;

  match request.format.as_str() {
    "csv" => {
      let mut sensor_names = HashSet::new();
      let mut valve_names = HashSet::new();

      for (_, state) in &vehicle_states {
        for name in state.sensor_readings.keys() {
          // yes, a HashSet will not allow duplicate items even with a plain
          // insert, but the .clone() incurs a notable performance penalty,
          // and if it was just .insert(name.clone()) here, then it would clone
          // name every time despite the fact that it will rarely actually
          // need to be inserted. the same applies for valve_states.
          if !sensor_names.contains(name) {
            sensor_names.insert(name.clone());
          }
        }

        for name in state.valve_states.keys() {
          if !valve_names.contains(name) {
            valve_names.insert(name.clone());
          }
        }
      }

      let sensor_names = sensor_names.into_iter().collect::<Vec<_>>();

      let valve_names = valve_names.into_iter().collect::<Vec<_>>();

      let header = sensor_names
        .iter()
        .chain(valve_names.iter())
        .fold("timestamp".to_owned(), |header, name| header + "," + name);

      let mut content = header + "\n";

      for (timestamp, state) in vehicle_states {
        // first column is the timestamp
        content += &timestamp.to_string();

        for name in &sensor_names {
          let reading = state.sensor_readings.get(name);
          content += ",";

          // currently, if there is no data here, the column is empty.
          // we may want to change this.
          if let Some(reading) = reading {
            content += &reading.to_string();
          }
        }

        for name in &valve_names {
          let valve_state = state.valve_states.get(name);
          content += ",";

          // see comment in sensor readings above.
          if let Some(valve_state) = valve_state {
            content += &valve_state.actual.to_string();
          }
        }

        content += "\n";
      }

      let headers = [(header::CONTENT_TYPE, "text/csv; charset=utf-8")];
      Ok((headers, content.into_response()))
    }
    "hdf5" => {
      // Generally a modified version of the csv export section

      // Get all sensor and valve reading names
      let mut sensor_names = HashSet::new();
      let mut valve_names = HashSet::new();

      for (_, state) in &vehicle_states {
        for name in state.sensor_readings.keys() {
          // yes, a HashSet will not allow duplicate items even with a plain
          // insert, but the .clone() incurs a notable performance penalty,
          // and if it was just .insert(name.clone()) here, then it would clone
          // name every time despite the fact that it will rarely actually
          // need to be inserted. the same applies for valve_states.
          if !sensor_names.contains(name) {
            sensor_names.insert(name.clone());
          }
        }

        for name in state.valve_states.keys() {
          if !valve_names.contains(name) {
            valve_names.insert(name.clone());
          }
        }
      }

      // Frontload iterating through the hashmap into two vectors for faster
      // access in the loop
      let sensor_names = sensor_names.into_iter().collect::<Vec<_>>();

      let valve_names = valve_names.into_iter().collect::<Vec<_>>();

      // Temporary until I make it pass
      #[cfg(target_family = "windows")]
      let temp = &std::env::var("USERPROFILE");

      #[cfg(target_family = "unix")]
      let temp = &std::env::var("HOME");

      let home_path = match temp {
        Ok(x) => Path::new(x),
        _ => return Err(internal("Could not get home path")),
      };

      let servo_dir = Path::new(home_path).join(".servo");

      // Get unique file index
      let file_index = EXPORT_FILE_INDEX_ATOMIC
        .fetch_add(1, Ordering::Relaxed)
        .to_string();

      // Uneccessary since main should already make it
      if !servo_dir.is_dir() {
        return Err(internal(String::from("Could not get .servo path")));
      }

      // Prob can convert to just being str code. Will check later.
      let path = servo_dir.join(
        (String::from("ExportFile") + &file_index + &String::from(".hdf5"))
          .as_str(),
      );

      make_hdf5_file(&sensor_names, &valve_names, &vehicle_states, &path)
        .map_err(internal)?;

      let content = fs::read(&path).await.map_err(internal)?;

      // remove file to free up space
      if let Err(error) = std::fs::remove_file(&path) {
        warn!("Failed to remove temporary HDF5 file at {path:?}: {error}");
      }

      let headers = [(header::CONTENT_TYPE, "application/x-hdf")];
      Ok((headers, content.into_response()))
    }
    _ => Err(bad_request("invalid export format")),
  }
}

/// Route function which accepts a WebSocket connection and begins forwarding
/// vehicle state data.
pub async fn forward_data(
  ws: WebSocketUpgrade,
  State(shared): State<Shared>,
  ConnectInfo(peer): ConnectInfo<SocketAddr>,
) -> Response {
  ws.on_upgrade(move |socket| async move {
    let vehicle = shared.vehicle.clone();
    let (mut writer, mut reader) = socket.split();

    // spawn separate task for forwarding while the "main" task waits
    // until it can abort this task when the user wants to close
    let forwarding_handle = tokio::spawn(async move {
      let (vehicle_state, _) = vehicle.as_ref();

      // setup forwarding agent to send vehicle state every 100ms (10Hz)
      let mut interval = tokio::time::interval(Duration::from_millis(100));
      interval.set_missed_tick_behavior(MissedTickBehavior::Delay);

      loop {
        let vehicle_state = vehicle_state.lock().await.clone();

        // Serialize vehicle state into JSON so it is easily digestible by the
        // GUI. Vehicle state comes in as postcard and gets reserialized here.
        // Overhead isn't bad.
        let json = match serde_json::to_string(&vehicle_state) {
          Ok(json) => json,
          Err(error) => {
            warn!("Failed to serialize vehicle state into JSON: {error}");
            continue;
          }
        };

        // drop vehicle state before sending to prevent holding lock
        drop(vehicle_state);

        // attempt to forward vehicle state and break if connection is severed.
        if let Err(_error) = writer.send(ws::Message::Text(json)).await {
          warn!(
            "Forwarding connection with peer \x1b[1m{}\x1b[0m severed.",
            peer
          );
          _ = writer.close().await;
          break;
        }

        // wait for 100ms to retransmit vehicle state
        interval.tick().await;
      }
    });

    // wait until reader from socket receives a ws::Message::Close or a None,
    // indicating that the stream is no longer readable
    while !matches!(reader.next().await, Some(Ok(ws::Message::Close(_))) | None)
    {
    }

    // cancel the forwarding stream upon receipt of a close message
    forwarding_handle.abort();
  })
}

#[cfg(test)]
mod tests {
  use super::*;
  use common::comm::{
    ahrs::Ahrs,
    bms::Bms,
    sam::Unit,
    CompositeValveState,
    Measurement,
    ValveState,
  };
  use rand::{Rng, RngCore};
  use std::collections::HashMap;

  #[test]
  fn test_hdf5_file_creation() {
    // Do the same test a few times just cause this does use RNG
    for _ in 0..8 {
      let path: &Path = Path::new("./CompilingTestsExportSample.hdf5");

      let count = 64;

      let mut vehicle_states = Vec::with_capacity(count);

      let mut rng = rand::thread_rng();
      let mut time: f64 = 0.0;

      let mut timestamps_vec: Vec<f64> = Vec::with_capacity(count);

      let sensor_units = [Unit::Amps, Unit::Psi, Unit::Volts, Unit::Kelvin];

      let valve_names = [
        String::from("V1"),
        String::from("V2"),
        String::from("V3"),
        String::from("V4"),
      ];
      let mut valve_state_vecs = [
        Vec::with_capacity(count),
        Vec::with_capacity(count),
        Vec::with_capacity(count),
        Vec::with_capacity(count),
      ];

      let mut seen_valve_states = Vec::with_capacity(10);

      let sensor_names = [
        String::from("S1"),
        String::from("S2"),
        String::from("S3"),
        String::from("S4"),
      ];
      let mut sensor_state_vecs = [
        Vec::with_capacity(count),
        Vec::with_capacity(count),
        Vec::with_capacity(count),
        Vec::with_capacity(count),
      ];
      let mut sensor_unit_vecs = [
        Vec::with_capacity(count),
        Vec::with_capacity(count),
        Vec::with_capacity(count),
        Vec::with_capacity(count),
      ];

      for _ in 0..count {
        let mut state = VehicleState {
          valve_states: HashMap::new(),
          bms: Bms::default(),
          ahrs: Ahrs::default(),
          sensor_readings: HashMap::new(),
        };

        for i in 0..4 {
          if rng.next_u32() % 10 > 0 {
            // have some "empty" timeframes for a bit of data
            let valve_state_temp = match rng.next_u32() % 5 {
              0 => ValveState::Disconnected,
              1 => ValveState::Open,
              2 => ValveState::Closed,
              3 => ValveState::Fault,
              4 => ValveState::Undetermined,
              _ => ValveState::Disconnected,
            };

            if !seen_valve_states.contains(&valve_state_temp) {
              seen_valve_states.push(valve_state_temp);
            }

            let composite = CompositeValveState {
              commanded: ValveState::Undetermined,
              actual: valve_state_temp,
            };

            state.valve_states.insert(valve_names[i].clone(), composite);
            valve_state_vecs[i].push(valve_state_temp as i8);
          } else {
            valve_state_vecs[i].push(-69);
          }
        }

        for i in 0..4 {
          if rng.next_u32() % 10 > 0 {
            // have some "empty" timeframes for a bit of data
            let x: f64 = rng.gen::<f64>() * 5.0;
            sensor_state_vecs[i].push(x);
            sensor_unit_vecs[i].push(sensor_units[i] as i8);
            state.sensor_readings.insert(
              sensor_names[i].clone(),
              Measurement {
                value: x,
                unit: sensor_units[i],
              },
            );
          } else {
            sensor_state_vecs[i].push(-6942069420.0);
            sensor_unit_vecs[i].push(-69);
          }
        }
        vehicle_states.push((time, state));
        timestamps_vec.push(time);
        time += 0.1;
      }

      make_hdf5_file(&sensor_names, &valve_names, &vehicle_states, path)
        .expect("HDF5 should not error out when making this basic dataset");

      let file = hdf5::File::open(path)
        .expect("File should exist after make_hdf5_file runs"); //

      // You have to close groups to be able to close a file, so we simply do
      // all of the HDF5 operations inside of a namespace like this so they
      // automatically deconstruct and close.
      {
        // get metadata group / ensure it exists
        let metadata_group = file.group("metadata").expect(
          "HDF5 file for data exports should always have metadata group in it",
        );

        // ensure timestamps are accurate
        {
          let timestamps = metadata_group
            .dataset("timestamps")
            .expect("HDF5 file should have timestamps in the metadata group");

          assert_eq!(timestamps.shape(), vec![count]);
          assert_eq!(
            timestamps
              .read_raw::<f64>()
              .expect("timestamps should be readable."),
            timestamps_vec
          );
        }

        // ensure valve_state_id lookup attributes are accurate
        {
          let valve_state_ids = metadata_group.group("valve_state_ids").expect(
            "HDF5 file should have valve_state_ids group in the metadata group",
          );

          assert_eq!(
            valve_state_ids
              .attr_names()
              .expect("valve_state_ids should have attributes.")
              .len(),
            seen_valve_states.len()
          ); // make sure they have equal element counts

          for state in seen_valve_states {
            let attr_value = valve_state_ids.attr(&state.to_string())
							.expect("valve_state_ids should have all valve states that are seen during creation of a dataset in it's attributes")
							.read_raw::<i8>()
							.expect("valve_state_ids attributes should be readable as a signed byte");

            assert_eq!(attr_value.len(), 1); // This should be a single value
            assert_eq!(attr_value[0], state as i8);
          }
        }

        // ensure valve readings are accurate
        let valves_group = file.group("valves").expect(
          "HDF5 file for data exports should always have valve folder in it",
        );
        for i in 0..4 {
          let name = &valve_names[i];
          let valve_ds = valves_group
            .dataset(name)
            .expect("All valves specified should have a dataset");
          assert_eq!(valve_ds.shape(), vec![count]);
          assert_eq!(
            valve_ds
              .read_raw::<i8>()
              .expect("valve state dataset should be readable."),
            valve_state_vecs[i]
          );
        }

        // ensure sensor readings are accurate
        let sensors_group = file.group("sensors").expect(
          "HDF5 file for data exports should always have sensor folder in it",
        );
        for i in 0..4 {
          let name = &sensor_names[i];
          let this_sensor_group = sensors_group
            .group(name)
            .expect("All sensors specified should have a group");
          let sensor_ds = this_sensor_group
            .dataset("readings")
            .expect("All sensor groups should have a readings dataset");
          let unit_ds = this_sensor_group
            .dataset("units")
            .expect("All sensor groups should have a unit dataset");
          assert_eq!(sensor_ds.shape(), vec![count]);
          assert_eq!(unit_ds.shape(), vec![count]);
          assert_eq!(
            sensor_ds
              .read_raw::<f64>()
              .expect("sensor value dataset should be readable."),
            sensor_state_vecs[i]
          );
          assert_eq!(
            unit_ds
              .read_raw::<i8>()
              .expect("sensor unit dataset should be readable."),
            sensor_unit_vecs[i]
          );
        }
      }

      file
        .close()
        .expect("File should properly close after reading hdf5 values from it");

      std::fs::remove_file(path)
        .expect("You should be able to delete the HDF5 file after closing it ");
    }
  }
}<|MERGE_RESOLUTION|>--- conflicted
+++ resolved
@@ -138,11 +138,7 @@
             seen_valve_states.insert(actual);
           }
 
-<<<<<<< HEAD
           state_vec.push(actual as i8);
-=======
-          state_vec.push(commanded as i8);
->>>>>>> 07888950
 
           // state_vec.push((*x as i8).try_into()?)
         }
