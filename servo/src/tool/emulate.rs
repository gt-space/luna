use clap::ArgMatches;
use common::comm::{
  flight::DataMessage,
  sam::{ChannelType, DataPoint, Unit},
<<<<<<< HEAD
  ValveState,
  CompositeValveState,
  Measurement,
=======
  CompositeValveState,
  Measurement,
  ValveState,
>>>>>>> 12d685b2
  VehicleState,
};

use jeflog::fail;
use std::{
  borrow::Cow,
  net::{SocketAddr, TcpStream, ToSocketAddrs, UdpSocket},
  thread,
  time::Duration,
};

pub fn emulate_flight() -> anyhow::Result<()> {
  let _flight = TcpStream::connect("localhost:5025")?;

  let data_socket = UdpSocket::bind("0.0.0.0:0")?;
  data_socket.connect("localhost:7201")?;

  let mut mock_vehicle_state = VehicleState::new();
  mock_vehicle_state.valve_states.insert(
    "BBV".to_owned(),
    CompositeValveState {
      commanded: ValveState::Closed,
      actual: ValveState::Closed,
    },
  );
  mock_vehicle_state.valve_states.insert(
    "SWV".to_owned(),
    CompositeValveState {
      commanded: ValveState::Open,
      actual: ValveState::Open,
    },
  );
  mock_vehicle_state.valve_states.insert(
    "BYE".to_owned(),
    CompositeValveState {
      commanded: ValveState::Closed,
      actual: ValveState::Disconnected,
    },
  );
  mock_vehicle_state.valve_states.insert(
    "HUH".to_owned(),
    CompositeValveState {
      commanded: ValveState::Open,
      actual: ValveState::Undetermined,
    },
  );
  mock_vehicle_state.valve_states.insert(
    "BAD".to_owned(),
    CompositeValveState {
      commanded: ValveState::Closed,
      actual: ValveState::Fault,
    },
  );

  let mut raw = postcard::to_allocvec(&mock_vehicle_state)?;
  postcard::from_bytes::<VehicleState>(&raw).unwrap();

  loop {
    mock_vehicle_state.sensor_readings.insert(
      "KBPT".to_owned(),
      Measurement {
        value: rand::random::<f64>() * 120.0,
        unit: Unit::Psi,
      },
    );
    mock_vehicle_state.sensor_readings.insert(
      "WTPT".to_owned(),
      Measurement {
        value: rand::random::<f64>() * 1000.0,
        unit: Unit::Psi,
      },
    );
    mock_vehicle_state.sensor_readings.insert(
      "BBV_V".to_owned(),
      Measurement {
        value: 2.2,
        unit: Unit::Volts,
      },
    );
    mock_vehicle_state.sensor_readings.insert(
      "BBV_I".to_owned(),
      Measurement {
        value: 0.01,
        unit: Unit::Amps,
      },
    );
    mock_vehicle_state.sensor_readings.insert(
      "SWV_V".to_owned(),
      Measurement {
        value: 24.0,
        unit: Unit::Volts,
      },
    );
    mock_vehicle_state.sensor_readings.insert(
      "SWV_I".to_owned(),
      Measurement {
        value: 0.10,
        unit: Unit::Amps,
      },
    );
    mock_vehicle_state.sensor_readings.insert(
      "BAD_V".to_owned(),
      Measurement {
        value: 1000.0,
        unit: Unit::Volts,
      },
    );
    mock_vehicle_state.sensor_readings.insert(
      "BAD_I".to_owned(),
      Measurement {
        value: 0.0,
        unit: Unit::Amps,
      },
    );
    raw = postcard::to_allocvec(&mock_vehicle_state)?;

    data_socket.send(&raw)?;
    thread::sleep(Duration::from_millis(10));
  }
}

pub fn emulate_sam(flight: SocketAddr) -> anyhow::Result<()> {
  let socket = UdpSocket::bind("0.0.0.0:0")?;
  socket.connect(flight)?;

  let mut buffer = [0; 1024];
  let data_points = vec![
    DataPoint {
      value: 0.0,
      timestamp: 0.0,
      channel: 1,
      channel_type: ChannelType::CurrentLoop,
    },
    DataPoint {
      value: 0.0,
      timestamp: 0.0,
      channel: 1,
      channel_type: ChannelType::RailVoltage,
    },
    DataPoint {
      value: 0.0,
      timestamp: 0.0,
      channel: 1,
      channel_type: ChannelType::RailCurrent,
    },
    DataPoint {
      value: 0.0,
      timestamp: 0.0,
      channel: 1,
      channel_type: ChannelType::Rtd,
    },
    DataPoint {
      value: 0.0,
      timestamp: 0.0,
      channel: 1,
      channel_type: ChannelType::DifferentialSignal,
    },
    DataPoint {
      value: 0.0,
      timestamp: 0.0,
      channel: 1,
      channel_type: ChannelType::Tc,
    },
    DataPoint {
      value: 23.0,
      timestamp: 0.0,
      channel: 1,
      channel_type: ChannelType::ValveVoltage,
    },
    DataPoint {
      value: 0.00,
      timestamp: 0.0,
      channel: 1,
      channel_type: ChannelType::ValveCurrent,
    },
  ];

  let board_id = "sam-01";

  let identity = DataMessage::Identity(board_id.to_owned());
  let handshake = postcard::to_slice(&identity, &mut buffer)?;
  socket.send(handshake)?;

  loop {
    let message =
      DataMessage::Sam(board_id.to_owned(), Cow::Borrowed(&data_points));

    let serialized = postcard::to_slice(&message, &mut buffer)?;
    socket.send(serialized)?;

    thread::sleep(Duration::from_millis(1));
  }
}

/// Tool function which emulates different components of the software stack.
pub fn emulate(args: &ArgMatches) -> anyhow::Result<()> {
  let component = args.get_one::<String>("component").unwrap();

  match component.as_str() {
    "flight" => emulate_flight(),
    "sam" => emulate_sam(
      "localhost:4573"
        .to_socket_addrs()?
        .find(|addr| addr.is_ipv4())
        .unwrap(),
    ),
    other => {
      fail!("Unrecognized emulator component '{other}'.");
      Ok(())
    }
  }
}<|MERGE_RESOLUTION|>--- conflicted
+++ resolved
@@ -2,15 +2,9 @@
 use common::comm::{
   flight::DataMessage,
   sam::{ChannelType, DataPoint, Unit},
-<<<<<<< HEAD
-  ValveState,
-  CompositeValveState,
-  Measurement,
-=======
   CompositeValveState,
   Measurement,
   ValveState,
->>>>>>> 12d685b2
   VehicleState,
 };
 
