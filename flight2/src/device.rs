--- conflicted
+++ resolved
@@ -276,9 +276,6 @@
                     //println!("Sending abort message to sams");
                     self.send_sams_abort(socket, mappings, abort_stages, sequences, true); // command from a sequence, so yes we want to use stage timers
                 },
-<<<<<<< HEAD
-
-=======
                 SequenceDomainCommand::RecoLaunch => {
                     if let Some(sender) = reco_cmd_sender {
                         if let Err(e) = sender.send(crate::gps::RecoControlMessage::Launch) {
@@ -301,7 +298,6 @@
                         eprintln!("Received SetRecoVotingLogic command, but RECO worker is not initialized.");
                     }
                 },
->>>>>>> f851a8d9
                 // TODO: shouldn't we break out of the loop here? if we receive an abort command why are we not flushing commands that come in after 
                 SequenceDomainCommand::Abort => should_abort = true,
             }
