--- conflicted
+++ resolved
@@ -1,4 +1,3 @@
-<<<<<<< HEAD
 use jeflog::fail;
 use spidev::spidevioctl::SpidevTransfer;
 use spidev::Spidev;
@@ -65,495 +64,6 @@
     // cs_gpios.insert(Measurement::Tc2, 20);
     cs_gpios.insert(Measurement::DiffSensors, 16);
     // cs_gpios.insert(Measurement::Rtd, 11);
-
-    cs_gpios
-  }
-
-  pub fn init_gpio(&mut self, prev_adc: Option<Measurement>) {
-    // pull old adc HIGH
-    if let Some(old_adc) = prev_adc {
-      if let Some(pin) = self.gpio_mappings.get(&old_adc) {
-        pin.digital_write(High);
-      }
-    }
-
-    // pull new adc LOW
-    if let Some(pin) = self.gpio_mappings.get(&self.measurement) {
-      pin.digital_write(Low);
-    }
-  }
-
-  pub fn poll_data_ready(&mut self) {
-    // poll the data ready pin till low (active low)
-    let drdy_pin = self.drdy_mappings.get(&self.measurement).unwrap();
-
-    loop {
-      let pin_value = drdy_pin.digital_read();
-      if pin_value == Low {
-        break;
-      }
-    }
-  }
-
-  pub fn init_regs(&mut self) {
-    // Read initial registers
-    self.read_regs(0, 17);
-
-    // delay for at least 4000*clock period
-    // println!("Delaying for 1 second");
-    //thread::sleep(time::Duration::from_millis(100));
-
-    // Write to registers
-    match self.measurement {
-      Measurement::CurrentLoopPt
-      | Measurement::VPower
-      | Measurement::IPower
-      | Measurement::IValve
-      | Measurement::VValve => {
-        self.write_reg(0x03, 0x00);
-        self.write_reg(0x04, 0x1E);
-        // self.write_reg(0x08, 0x40);
-        // self.write_reg(0x08, 0x00);
-        self.write_reg(0x05, 0x0A);
-      }
-
-      Measurement::Rtd => {
-        self.write_reg(0x03, 0x09);
-        self.write_reg(0x04, 0x1E);
-        // self.write_reg(0x06, 0x47);
-        self.write_reg(0x06, 0x07);
-        self.write_reg(0x07, 0x05);
-      }
-
-      Measurement::Tc1 | Measurement::Tc2 | Measurement::DiffSensors => {
-        self.write_reg(0x03, 0x0D);
-        self.write_reg(0x04, 0x1E);
-        self.write_reg(0x05, 0x0A);
-      }
-    }
-
-    // delay for at least 4000*clock period
-    // println!("Delaying for 1 second");
-    //thread::sleep(time::Duration::from_millis(100));
-
-    // Read registers
-    self.read_regs(0, 17);
-  }
-
-  pub fn reset_status(&mut self) {
-    let tx_buf_reset = [0x06];
-    let mut transfer = SpidevTransfer::write(&tx_buf_reset);
-    let _status = self.spidev.transfer(&mut transfer);
-  }
-
-  pub fn start_conversion(&mut self) {
-    let tx_buf_rdata = [0x08];
-    let mut rx_buf_rdata = [0x00];
-    let mut transfer =
-      SpidevTransfer::read_write(&tx_buf_rdata, &mut rx_buf_rdata);
-    let _status = self.spidev.transfer(&mut transfer);
-    thread::sleep(time::Duration::from_millis(1));
-  }
-
-  pub fn self_calibrate(&mut self) {
-    let tx_buf_rdata = [0x19];
-    let mut rx_buf_rdata = [0x00];
-    let mut transfer =
-      SpidevTransfer::read_write(&tx_buf_rdata, &mut rx_buf_rdata);
-    let _status = self.spidev.transfer(&mut transfer);
-    thread::sleep(time::Duration::from_millis(1000));
-  }
-
-  pub fn read_regs(&mut self, reg: u8, num_regs: u8) {
-    let mut tx_buf_readreg = [0x00; 20];
-    let mut rx_buf_readreg = [0x00; 20];
-    tx_buf_readreg[0] = 0x20 | reg;
-    tx_buf_readreg[1] = num_regs;
-    let mut transfer =
-      SpidevTransfer::read_write(&tx_buf_readreg, &mut rx_buf_readreg);
-    let _status = self.spidev.transfer(&mut transfer);
-
-    println!("{:?} regs: {:?}", self.measurement, rx_buf_readreg);
-    if rx_buf_readreg.iter().all(|&byte| byte == 0) {
-      fail!("Failed to write and read correct register values");
-    }
-  }
-
-  pub fn write_reg(&mut self, reg: u8, data: u8) {
-    let tx_buf_writereg = [0x40 | reg, 0x00, data];
-    let mut rx_buf_writereg = [0x40, 0x00, 0x00];
-    let mut transfer =
-      SpidevTransfer::read_write(&tx_buf_writereg, &mut rx_buf_writereg);
-    let _status = self.spidev.transfer(&mut transfer);
-  }
-
-  pub fn get_adc_reading(&mut self, iteration: u64) -> (f64, f64) {
-    if self.measurement == Measurement::Rtd
-      || self.measurement == Measurement::Tc1
-      || self.measurement == Measurement::Tc2
-    {
-      // can't use data ready for these
-      // thread::sleep(time::Duration::from_micros(700));
-    } else {
-      self.poll_data_ready();
-    }
-    let val = self.test_read_individual(iteration);
-
-    // let start = SystemTime::now().duration_since(UNIX_EPOCH).unwrap();
-    // let unix_timestamp = start.as_secs_f64();
-
-    let unix_timestamp = 0.0; // change this!
-
-    (val, unix_timestamp)
-  }
-
-  pub fn write_iteration(&mut self, iteration: u64) {
-    match self.measurement {
-      Measurement::CurrentLoopPt => match iteration % 6 {
-        0 => {
-          self.write_reg(0x02, 0x0C);
-        }
-        1 => {
-          self.write_reg(0x02, 0x10 | 0x0C);
-        }
-        2 => {
-          self.write_reg(0x02, 0x20 | 0x0C);
-        }
-        3 => {
-          self.write_reg(0x02, 0x30 | 0x0C);
-        }
-        4 => {
-          self.write_reg(0x02, 0x40 | 0x0C);
-        }
-        5 => {
-          self.write_reg(0x02, 0x50 | 0x0C);
-        }
-        _ => fail!("Failed register write — could not mod iteration"),
-      },
-
-      Measurement::IValve | Measurement::VValve => match iteration % 6 {
-        0 => {
-          self.write_reg(0x02, 0x50 | 0x0C);
-        }
-        1 => {
-          self.write_reg(0x02, 0x40 | 0x0C);
-        }
-        2 => {
-          self.write_reg(0x02, 0x30 | 0x0C);
-        }
-        3 => {
-          self.write_reg(0x02, 0x20 | 0x0C);
-        }
-        4 => {
-          self.write_reg(0x02, 0x10 | 0x0C);
-        }
-        5 => {
-          self.write_reg(0x02, 0x0C);
-        }
-        _ => fail!("Failed register write — could not mod iteration"),
-      },
-
-      Measurement::VPower => match iteration % 5 {
-        0 => {
-          self.write_reg(0x02, 0x0C);
-        }
-        1 => {
-          self.write_reg(0x02, 0x10 | 0x0C);
-        }
-        2 => {
-          self.write_reg(0x02, 0x20 | 0x0C);
-        }
-        3 => {
-          self.write_reg(0x02, 0x30 | 0x0C);
-        }
-        4 => {
-          self.write_reg(0x02, 0x40 | 0x0C);
-        }
-        _ => fail!("Failed register write — could not mod iteration"),
-      },
-      Measurement::IPower => match iteration % 2 {
-        0 => {
-          self.write_reg(0x02, 0x0C);
-        }
-        1 => {
-          self.write_reg(0x02, 0x10 | 0x0C);
-        }
-        _ => fail!("Failed register write — could not mod iteration"),
-      },
-      Measurement::Rtd => match iteration % 2 {
-        0 => {
-          self.write_reg(0x02, 0x12);
-          self.write_reg(0x05, 0x10);
-        }
-        1 => {
-          self.write_reg(0x02, 0x34);
-          self.write_reg(0x05, 0x14);
-        }
-        _ => fail!("Failed register write — could not mod iteration"),
-      },
-
-      Measurement::DiffSensors => match iteration % 3 {
-        0 => {
-          self.write_reg(0x02, 0x54);
-        }
-        1 => {
-          self.write_reg(0x02, 0x32);
-        }
-        2 => {
-          self.write_reg(0x02, 0x10);
-        }
-        _ => fail!("Failed register write — could not mod iteration"),
-      },
-
-      Measurement::Tc1 | Measurement::Tc2 => match iteration % 4 {
-        0 => {
-          self.write_reg(0x03, 0x08);
-          self.write_reg(0x09, 0x40);
-        }
-        1 => {
-          self.write_reg(0x02, 0x50 | 0x04);
-        }
-        2 => {
-          self.write_reg(0x02, 0x30 | 0x02);
-        }
-        3 => {
-          self.write_reg(0x02, 0x10);
-        }
-        _ => fail!("Failed register write — could not mod iteration"),
-      },
-    }
-  }
-
-  pub fn test_read_individual(&mut self, iteration: u64) -> f64 {
-    let tx_buf_rdata = [0x12, 0x00, 0x00];
-    let mut rx_buf_rdata = [0x00, 0x00, 0x00];
-    let mut transfer =
-      SpidevTransfer::read_write(&tx_buf_rdata, &mut rx_buf_rdata);
-    let _status = self.spidev.transfer(&mut transfer);
-    let value: i16 = ((rx_buf_rdata[1] as i16) << 8) | (rx_buf_rdata[2] as i16);
-
-    let mut reading;
-
-    match self.measurement {
-      Measurement::CurrentLoopPt | Measurement::IValve => {
-        reading = ((value as i32 + 32768) as f64) * (2.5 / ((1 << 15) as f64));
-        //println!("valve {:?} I: {:?}", (iteration % 6) + 1, reading);
-      }
-      Measurement::VPower | Measurement::VValve => {
-        reading =
-          ((value as i32 + 32768) as f64) * (2.5 / ((1 << 15) as f64)) * 11.0; // 0
-                                                                               // ref
-                                                                               // println!("{:?}: {:?}", (iteration % 5) + 1, reading);
-                                                                               //println!("valve {:?} V: {:?}", (iteration % 6) + 1, reading);
-      }
-      Measurement::IPower => {
-        reading = ((value as i32 + 32768) as f64) * (2.5 / ((1 << 15) as f64)); // 2.5 ref
-                                                                                // println!("{:?}: {:?}", (iteration % 2) + 1, reading);
-      }
-      Measurement::Rtd => {
-        reading = (value as f64) * (2.5 / ((1 << 15) as f64)) / 4.0; // 2.5 ref
-                                                                     // println!("{:?}: {:?}", (iteration % 2) + 1, reading);
-      }
-      Measurement::Tc1 | Measurement::Tc2 => {
-        if iteration % 4 == 0 {
-          // ambient temp
-          reading =
-            ((value as i32) as f64) * (2.5 / ((1 << 15) as f64)) * 1000.0;
-          let ambient = reading * 0.403 - 26.987;
-          self.ambient_temp = ambient;
-          self.write_reg(0x09, 0x0); // reset sysmon
-          self.write_reg(0x03, 0x0D); // reset PGA gain
-        } else {
-          // convert
-          reading = (value as f64) * (2.5 / ((1 << 15) as f64)) / 0.032; // gain of 32
-          reading = (typek_convert(self.ambient_temp as f32, reading as f32)
-            + 273.15) as f64;
-        }
-      }
-      Measurement::DiffSensors => {
-        reading =
-          ((value as f64) * (2.5 / ((1 << 15) as f64)) / 0.032) / 1000.0; // gain of 32
-                                                                          // println!("{:?}: {:?}", (iteration % 3) + 1, reading);
-      }
-    }
-    reading
-  }
-}
-
-pub fn open_controllers() -> Vec<Arc<Gpio>> {
-  (0..=3).map(Gpio::open).collect()
-}
-
-pub fn gpio_controller_mappings(
-  controllers: &[Arc<Gpio>],
-) -> HashMap<Measurement, Pin> {
-  let cl_pin = controllers[0].get_pin(30);
-  cl_pin.mode(Output);
-
-  let i_valve_pin = controllers[2].get_pin(9); // modified
-  i_valve_pin.mode(Output);
-
-  let v_valve_pin = controllers[2].get_pin(11); // modified
-  v_valve_pin.mode(Output);
-
-  // let v_power_pin = controllers[2].get_pin(13);
-  // v_power_pin.mode(Output);
-
-  // let i_power_pin = controllers[2].get_pin(15);
-  // i_power_pin.mode(Output);
-
-  // let tc_1_pin = controllers[0].get_pin(10);
-  // tc_1_pin.mode(Output);
-
-  // let tc_2_pin = controllers[0].get_pin(20);
-  // tc_2_pin.mode(Output);
-
-  let diff_pin = controllers[3].get_pin(16);
-  diff_pin.mode(Output);
-
-  // let rtd_pin = controllers[2].get_pin(11);
-  // rtd_pin.mode(Output);
-
-  HashMap::from([
-    (Measurement::CurrentLoopPt, cl_pin),
-    (Measurement::IValve, i_valve_pin),
-    (Measurement::VValve, v_valve_pin),
-    // (Measurement::VPower, v_power_pin),
-    // (Measurement::IPower, i_power_pin),
-    // (Measurement::Tc1, tc_1_pin),
-    // (Measurement::Tc2, tc_2_pin),
-    (Measurement::DiffSensors, diff_pin),
-    // (Measurement::Rtd, rtd_pin),
-  ])
-}
-
-pub fn data_ready_mappings(
-  controllers: &[Arc<Gpio>],
-) -> HashMap<Measurement, Pin> {
-  let cl_pin = controllers[1].get_pin(28);
-  cl_pin.mode(Input);
-
-  let i_valve_pin = controllers[2].get_pin(3);
-  i_valve_pin.mode(Input);
-
-  let v_valve_pin = controllers[1].get_pin(12);
-  v_valve_pin.mode(Input);
-
-  let v_power_pin = controllers[2].get_pin(12);
-  v_power_pin.mode(Input);
-
-  let i_power_pin = controllers[2].get_pin(14);
-  i_power_pin.mode(Input);
-
-  let diff_pin = controllers[3].get_pin(15);
-  diff_pin.mode(Input);
-
-  HashMap::from([
-    (Measurement::CurrentLoopPt, cl_pin),
-    (Measurement::IValve, i_valve_pin),
-    (Measurement::VValve, v_valve_pin),
-    (Measurement::VPower, v_power_pin),
-    (Measurement::IPower, i_power_pin),
-    (Measurement::DiffSensors, diff_pin),
-  ])
-}
-
-pub fn pull_gpios_high(controllers: &[Arc<Gpio>]) {
-  let pins = vec![
-    controllers[1].get_pin(28),
-    controllers[2].get_pin(2),
-    controllers[2].get_pin(6),
-    controllers[2].get_pin(9),
-    controllers[2].get_pin(11),
-    controllers[0].get_pin(13),
-    controllers[3].get_pin(17),
-    // controllers[0].get_pin(30),
-    // controllers[2].get_pin(4),
-    // controllers[0].get_pin(26),
-    // controllers[2].get_pin(13),
-    // controllers[2].get_pin(15),
-    // controllers[0].get_pin(10),
-    // controllers[0].get_pin(20),
-    // controllers[3].get_pin(16),
-    // controllers[2].get_pin(11),
-    // controllers[0].get_pin(5), // spi0 dedicated cs
-    // controllers[0].get_pin(13), // spi1 dedicated cs being used as drdy
-    // controllers[0].get_pin(23),
-    // controllers[2].get_pin(23),
-  ];
-
-  for pin in pins.iter() {
-    pin.mode(Output);
-    pin.digital_write(High);
-  }
-}
-=======
-use jeflog::fail;
-use spidev::spidevioctl::SpidevTransfer;
-use spidev::Spidev;
-use std::sync::Arc;
-use std::{thread, time};
-
-use std::collections::HashMap;
-use std::rc::Rc;
-
-use crate::gpio::{
-  Gpio,
-  Pin,
-  PinMode::{Input, Output},
-  PinValue::{High, Low},
-};
-use crate::tc::typek_convert;
-
-#[derive(Debug, PartialEq, Eq, Hash, Clone, Copy)]
-pub enum Measurement {
-  CurrentLoopPt,
-  VValve,
-  IValve,
-  VPower,
-  IPower,
-  Tc1,
-  Tc2,
-  DiffSensors,
-  Rtd,
-}
-
-pub struct ADC {
-  pub measurement: Measurement,
-  pub spidev: Rc<Spidev>,
-  ambient_temp: f64,
-  gpio_mappings: Rc<HashMap<Measurement, Pin>>,
-  drdy_mappings: Rc<HashMap<Measurement, Pin>>,
-}
-
-impl ADC {
-  // Constructs a new instance of an Analog-to-Digital Converter
-  pub fn new(
-    measurement: Measurement,
-    spidev: Rc<Spidev>,
-    gpio_mappings: Rc<HashMap<Measurement, Pin>>,
-    drdy_mappings: Rc<HashMap<Measurement, Pin>>,
-  ) -> ADC {
-    ADC {
-      measurement,
-      spidev,
-      ambient_temp: 0.0,
-      gpio_mappings,
-      drdy_mappings,
-    }
-  }
-
-  pub fn cs_mappings() -> HashMap<Measurement, usize> {
-    let mut cs_gpios: HashMap<Measurement, usize> = HashMap::new();
-    cs_gpios.insert(Measurement::CurrentLoopPt, 30);
-    cs_gpios.insert(Measurement::IValve, 4);
-    cs_gpios.insert(Measurement::VValve, 26);
-    cs_gpios.insert(Measurement::VPower, 13);
-    cs_gpios.insert(Measurement::IPower, 15);
-    cs_gpios.insert(Measurement::Tc1, 10);
-    cs_gpios.insert(Measurement::Tc2, 20);
-    cs_gpios.insert(Measurement::DiffSensors, 16);
-    cs_gpios.insert(Measurement::Rtd, 11);
 
     cs_gpios
   }
@@ -1014,5 +524,4 @@
     pin.mode(Output);
     pin.digital_write(High);
   }
-}
->>>>>>> 60dd7421
+}