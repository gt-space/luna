--- conflicted
+++ resolved
@@ -1,4 +1,3 @@
-<<<<<<< HEAD
 use ads114s06::ADC;
 use crate::adc::{init_adcs, reset_adcs, start_adcs, poll_adcs};
 use crate::{SAM_VERSION, SamVersion};
@@ -166,391 +165,4 @@
       adcs: data.adcs
     }
   )
-=======
-use crate::gpio::{PinMode::Output, PinValue::Low};
-use crate::{
-  adc::{
-    self,
-    data_ready_mappings,
-    gpio_controller_mappings,
-    pull_gpios_high,
-    ADC,
-  },
-  data::{generate_data_point, serialize_data},
-  gpio::Gpio,
-};
-use common::comm::{flight::DataMessage, sam::DataPoint};
-use hostname;
-use jeflog::{fail, pass, task, warn};
-use spidev::{SpiModeFlags, Spidev, SpidevOptions};
-use std::net::ToSocketAddrs;
-use std::rc::Rc;
-use std::{
-  net::{SocketAddr, UdpSocket},
-  sync::Arc,
-  thread,
-  time::Instant,
-};
-
-const FC_ADDR: &str = "server-01";
-
-const FC_HEARTBEAT_TIMEOUT: u128 = 500;
-
-pub struct Data {
-  pub data_socket: UdpSocket,
-  flight_computer: Option<SocketAddr>,
-  adcs: Option<Vec<adc::ADC>>,
-  state_num: u32,
-  curr_measurement: Option<adc::Measurement>,
-  data_points: Vec<DataPoint>,
-  board_id: Option<String>,
-  gpio_controllers: Vec<Arc<Gpio>>,
-}
-
-impl Data {
-  pub fn new(gpio_controllers: Vec<Arc<Gpio>>) -> Data {
-    Data {
-      data_socket: UdpSocket::bind(("0.0.0.0", 4573))
-        .expect("Could not bind client socket"),
-      flight_computer: None,
-      adcs: None,
-      state_num: 0,
-      curr_measurement: None,
-      data_points: Vec::with_capacity(60),
-      board_id: None,
-      gpio_controllers,
-    }
-  }
-}
-
-#[derive(PartialEq, Debug)]
-pub enum State {
-  Init,
-  DeviceDiscovery,
-  Identity,
-  InitAdcs,
-  PollAdcs,
-}
-
-impl State {
-  pub fn next(self, data: &mut Data) -> State {
-    if data.state_num % 100000 == 0 {
-      println!("{:?} {}", self, data.state_num);
-    }
-    data.state_num += 1;
-
-    match self {
-      State::Init => {
-        /* Create a spidev wrapper to work with
-        you call this wrapper to handle and all transfers */
-        let mut spidev = Spidev::open("/dev/spidev0.0").unwrap();
-
-        let options = SpidevOptions::new()
-          .bits_per_word(8)
-          .max_speed_hz(10_000_000)
-          .lsb_first(false)
-          .mode(SpiModeFlags::SPI_MODE_1)
-          .build();
-        spidev.configure(&options).unwrap();
-
-        let ref_spidev: Rc<_> = Rc::new(spidev);
-        let ref_controllers =
-          Rc::new(gpio_controller_mappings(&data.gpio_controllers));
-        let ref_drdy = Rc::new(data_ready_mappings(&data.gpio_controllers));
-
-        // Instantiate all measurement types
-        let ds = ADC::new(
-          adc::Measurement::DiffSensors,
-          ref_spidev.clone(),
-          ref_controllers.clone(),
-          ref_drdy.clone(),
-        );
-        let cl = ADC::new(
-          adc::Measurement::CurrentLoopPt,
-          ref_spidev.clone(),
-          ref_controllers.clone(),
-          ref_drdy.clone(),
-        );
-        let board_power = ADC::new(
-          adc::Measurement::VPower,
-          ref_spidev.clone(),
-          ref_controllers.clone(),
-          ref_drdy.clone(),
-        );
-        let board_current = ADC::new(
-          adc::Measurement::IPower,
-          ref_spidev.clone(),
-          ref_controllers.clone(),
-          ref_drdy.clone(),
-        );
-        let vvalve = ADC::new(
-          adc::Measurement::VValve,
-          ref_spidev.clone(),
-          ref_controllers.clone(),
-          ref_drdy.clone(),
-        );
-        let ivalve = ADC::new(
-          adc::Measurement::IValve,
-          ref_spidev.clone(),
-          ref_controllers.clone(),
-          ref_drdy.clone(),
-        );
-        let rtd = ADC::new(
-          adc::Measurement::Rtd,
-          ref_spidev.clone(),
-          ref_controllers.clone(),
-          ref_drdy.clone(),
-        );
-        let tc1 = ADC::new(
-          adc::Measurement::Tc1,
-          ref_spidev.clone(),
-          ref_controllers.clone(),
-          ref_drdy.clone(),
-        );
-        let tc2 = ADC::new(
-          adc::Measurement::Tc2,
-          ref_spidev.clone(),
-          ref_controllers.clone(),
-          ref_drdy.clone(),
-        );
-
-        pull_gpios_high(&data.gpio_controllers);
-
-        data.adcs = Some(vec![
-          ds,
-          cl,
-          board_power,
-          board_current,
-          vvalve,
-          ivalve,
-          //rtd,
-          tc1,
-          tc2,
-        ]);
-
-        data
-          .data_socket
-          .set_nonblocking(true)
-          .expect("set_nonblocking call failed");
-        data.board_id = get_board_id();
-        State::DeviceDiscovery
-      }
-
-      State::DeviceDiscovery => {
-        task!("Locating the flight computer.");
-
-        let address = format!("{}.local:4573", FC_ADDR)
-          .to_socket_addrs()
-          .ok()
-          .and_then(|mut addrs| addrs.find(|addr| addr.is_ipv4()));
-
-        let Some(address) = address else {
-          fail!("Target \x1b[1m{}\x1b[0m could not be located.", FC_ADDR);
-          return State::DeviceDiscovery;
-        };
-
-        pass!(
-          "Target \x1b[1m{}\x1b[0m located at \x1b[1m{}\x1b[0m.",
-          FC_ADDR,
-          address.ip()
-        );
-        data.flight_computer = Some(address);
-
-        State::InitAdcs
-      }
-
-      State::Identity => {
-        let mut buf = [0; 65536];
-
-        if let Some(board_id) = data.board_id.clone() {
-          let identity = DataMessage::Identity(board_id);
-          let data_serialized = postcard::to_allocvec(&identity);
-
-          if let Some(socket_addr) = data.flight_computer {
-            data
-              .data_socket
-              .send_to(&data_serialized.unwrap(), socket_addr)
-              .expect("Could not send Identity message.");
-          } else {
-            fail!("Could not send Identity message.");
-          }
-        } else {
-          fail!("Could not send Identity message, invalid board information.");
-        }
-
-        if let Ok((num_bytes, _)) = data.data_socket.recv_from(&mut buf) {
-          let deserialized_result =
-            postcard::from_bytes::<DataMessage>(&buf[..num_bytes]);
-          println!("{:#?}", deserialized_result);
-          match deserialized_result {
-            Ok(message) => {
-              match message {
-                // FC sends identity back
-                DataMessage::Identity(_) => {
-                  pass!("Received Identity message from the flight computer, monitoring heartbeat");
-
-                  let socket_copy = data.data_socket.try_clone();
-                  let controllers = data.gpio_controllers.clone();
-
-                  // Spawn heartbeat thread
-                  thread::spawn(move || {
-                    monitor_heartbeat(socket_copy.ok().unwrap(), &controllers);
-                  });
-
-                  return State::PollAdcs;
-                }
-                _ => {
-                  warn!("Received unexpected message from the flight computer");
-                  return State::Identity;
-                }
-              }
-            }
-            Err(_error) => {
-              fail!("Bad message from flight computer");
-              return State::Identity;
-            }
-          };
-        };
-
-        State::Identity
-      }
-
-      State::InitAdcs => {
-        for adc in data.adcs.as_mut().unwrap() {
-          adc.init_gpio(data.curr_measurement);
-          data.curr_measurement = Some(adc.measurement);
-          adc.reset_status();
-
-          adc.init_regs();
-          adc.start_conversion();
-
-          adc.write_iteration(0);
-        }
-
-        pass!("Initialized ADCs");
-        State::Identity
-      }
-
-      State::PollAdcs => {
-        data.data_points.clear();
-
-        for i in 0..6 {
-          for adc in data.adcs.as_mut().unwrap() {
-            if (i > 2 && adc.measurement == adc::Measurement::DiffSensors)
-              || (i > 4 && adc.measurement == adc::Measurement::VPower)
-              || (i > 1
-                && (adc.measurement == adc::Measurement::IPower
-                  || adc.measurement == adc::Measurement::Rtd))
-              || (i > 3
-                && (adc.measurement == adc::Measurement::Tc1
-                  || adc.measurement == adc::Measurement::Tc2))
-            {
-              continue;
-            }
-
-            adc.init_gpio(data.curr_measurement);
-            data.curr_measurement = Some(adc.measurement);
-
-            // Read ADC
-            let (raw_value, unix_timestamp) = adc.get_adc_reading(i);
-
-            // Write ADC for next iteration
-            adc.write_iteration(i + 1);
-
-            // Don't add ambient temp reading to FC message
-            if i == 0
-              && (adc.measurement == adc::Measurement::Tc1
-                || adc.measurement == adc::Measurement::Tc2)
-            {
-              continue;
-            }
-
-            let data_point = generate_data_point(
-              raw_value,
-              unix_timestamp,
-              i,
-              adc.measurement,
-            );
-
-            data.data_points.push(data_point)
-          }
-        }
-
-        if let Some(board_id) = data.board_id.clone() {
-          let serialized = serialize_data(board_id, &data.data_points);
-
-          if let Some(socket_addr) = data.flight_computer {
-            data
-              .data_socket
-              .send_to(&serialized.unwrap(), socket_addr)
-              .expect("couldn't send data to flight computer");
-          }
-        }
-        State::PollAdcs
-      }
-    }
-  }
-}
-
-fn monitor_heartbeat(socket: UdpSocket, gpio_controllers: &[Arc<Gpio>]) {
-  let mut buf = [0; 65536];
-  let mut last_heartbeat = Instant::now();
-
-  loop {
-    let curr_time = Instant::now();
-    let time_elapsed = curr_time.duration_since(last_heartbeat).as_millis();
-
-    if time_elapsed > FC_HEARTBEAT_TIMEOUT {
-      // Abort system if loss of comms detected
-      break;
-    }
-
-    if let Ok((num_bytes, _)) = socket.recv_from(&mut buf) {
-      let deserialized_result =
-        postcard::from_bytes::<DataMessage>(&buf[..num_bytes]);
-
-      if let Ok(message) = deserialized_result {
-        if message == DataMessage::FlightHeartbeat {
-          last_heartbeat = Instant::now();
-        }
-      } else {
-        fail!("Failed to deserialize DataMessage from flight computer.");
-      }
-    }
-  }
-
-  abort(gpio_controllers);
-}
-
-fn abort(controllers: &[Arc<Gpio>]) {
-  fail!("Aborting the SAM Board.");
-  warn!("You must manually restart SAM software.");
-
-  let pins = [
-    controllers[0].get_pin(8),  // valve 1
-    controllers[2].get_pin(16), // valve 2
-    controllers[2].get_pin(17), // valve 3
-    controllers[2].get_pin(25), // valve 4
-    controllers[2].get_pin(1),  // valve 5
-    controllers[1].get_pin(14), // valve 6
-  ];
-
-  for pin in pins.iter() {
-    pin.mode(Output);
-    pin.digital_write(Low);
-  }
-}
-
-fn get_board_id() -> Option<String> {
-  match hostname::get() {
-    Ok(hostname) => {
-      let name = hostname.to_string_lossy().to_string();
-      Some(name)
-    }
-    Err(e) => {
-      fail!("Error getting board ID for Establish message: {}", e);
-      None
-    }
-  }
->>>>>>> 12d685b2
 }