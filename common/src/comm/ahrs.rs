use super::{bms::Rail, flight::Ingestible, VehicleState};
use csvable::CSVable;
use csvable_proc::CSVable;
use postcard::experimental::max_size::MaxSize;
use serde::{Deserialize, Serialize};
use std::fmt;

type Celsius = f64;
type Bar = f64;

/// Represents a vector
#[derive(
  Deserialize,
  Serialize,
  Clone,
  Copy,
  MaxSize,
  Debug,
  PartialEq,
  Default,
  rkyv::Archive,
  rkyv::Serialize,
  rkyv::Deserialize,
)]
#[archive_attr(derive(bytecheck::CheckBytes))]
pub struct Vector {
  pub x: f64,
  pub y: f64,
  pub z: f64,
}

impl CSVable for Vector {
  fn to_header(&self, prefix : &str) -> Vec<String> {
      vec![format!("{}_x,{}_y,{}_z", prefix, prefix, prefix)]
  }
  fn to_content(&self) -> Vec<String> {
      vec![format!("{:.3},{:.3},{:.3}", self.x, self.y, self.z)]
  }
}

/// in units of Gs
type Accelerometer = Vector;

/// in units of degrees/second
type Gyroscope = Vector;

/// in units of Gauss
type Magnetometer = Vector;

/// Represents the state of the IMU
#[derive(
<<<<<<< HEAD
  Deserialize, Serialize, Clone, Copy, MaxSize, Debug, PartialEq, Default, CSVable,
=======
  Deserialize,
  Serialize,
  Clone,
  Copy,
  MaxSize,
  Debug,
  PartialEq,
  Default,
  rkyv::Archive,
  rkyv::Serialize,
  rkyv::Deserialize,
>>>>>>> 569356db
)]
#[archive_attr(derive(bytecheck::CheckBytes))]
pub struct Imu {
  pub accelerometer: Accelerometer,
  pub gyroscope: Gyroscope,
}

/// Represents the state of the Barometer
#[derive(
<<<<<<< HEAD
  Deserialize, Serialize, Clone, Copy, MaxSize, Debug, PartialEq, Default, CSVable,
=======
  Deserialize,
  Serialize,
  Clone,
  Copy,
  MaxSize,
  Debug,
  PartialEq,
  Default,
  rkyv::Archive,
  rkyv::Serialize,
  rkyv::Deserialize,
>>>>>>> 569356db
)]
#[archive_attr(derive(bytecheck::CheckBytes))]
pub struct Barometer {
  pub temperature: Celsius,
  pub pressure: Bar,
}

/// Represents the state of AHRS as a whole
#[derive(
<<<<<<< HEAD
  Clone, Copy, MaxSize, Debug, Default, Deserialize, PartialEq, Serialize, CSVable,
=======
  Clone,
  Copy,
  MaxSize,
  Debug,
  Default,
  Deserialize,
  PartialEq,
  Serialize,
  rkyv::Archive,
  rkyv::Serialize,
  rkyv::Deserialize,
>>>>>>> 569356db
)]
#[archive_attr(derive(bytecheck::CheckBytes))]
pub struct Ahrs {
  pub rail_3_3_v: Rail,
  pub rail_5_v: Rail,
  pub imu: Imu,
  pub magnetometer: Magnetometer,
  pub barometer: Barometer,
}

/// A single data point with a timestamp and channel, no units.
#[derive(
  Clone,
  Copy,
  Debug,
  Deserialize,
  MaxSize,
  PartialEq,
  Serialize,
  rkyv::Archive,
  rkyv::Serialize,
  rkyv::Deserialize,
)]
#[archive_attr(derive(bytecheck::CheckBytes))]
pub struct DataPoint {
  /// The state of some device on the BMS.
  pub state: Ahrs,

  /// The timestamp of when this data was collected
  pub timestamp: f64,
}

/// Describes how a datapoint from an AHRS board should be interpreted.
impl Ingestible for DataPoint {
  fn ingest(&self, vehicle_state: &mut VehicleState) {
    vehicle_state.ahrs = self.state;
  }
}

/// Represents a command intended for AHRS from the FC
#[derive(Clone, Debug, Deserialize, PartialEq, Serialize)]
pub enum Command {
  /// True if the camera should be enabled, False otherwise.
  CameraEnable(bool),
}

impl fmt::Display for Command {
  fn fmt(&self, f: &mut std::fmt::Formatter<'_>) -> std::fmt::Result {
    match self {
      Self::CameraEnable(enabled) => {
        write!(f, "Set CameraEnable to {}", enabled)
      }
    }
  }
}<|MERGE_RESOLUTION|>--- conflicted
+++ resolved
@@ -49,9 +49,6 @@
 
 /// Represents the state of the IMU
 #[derive(
-<<<<<<< HEAD
-  Deserialize, Serialize, Clone, Copy, MaxSize, Debug, PartialEq, Default, CSVable,
-=======
   Deserialize,
   Serialize,
   Clone,
@@ -60,10 +57,10 @@
   Debug,
   PartialEq,
   Default,
+  CSVable,
   rkyv::Archive,
   rkyv::Serialize,
   rkyv::Deserialize,
->>>>>>> 569356db
 )]
 #[archive_attr(derive(bytecheck::CheckBytes))]
 pub struct Imu {
@@ -73,9 +70,6 @@
 
 /// Represents the state of the Barometer
 #[derive(
-<<<<<<< HEAD
-  Deserialize, Serialize, Clone, Copy, MaxSize, Debug, PartialEq, Default, CSVable,
-=======
   Deserialize,
   Serialize,
   Clone,
@@ -84,10 +78,10 @@
   Debug,
   PartialEq,
   Default,
+  CSVable,
   rkyv::Archive,
   rkyv::Serialize,
   rkyv::Deserialize,
->>>>>>> 569356db
 )]
 #[archive_attr(derive(bytecheck::CheckBytes))]
 pub struct Barometer {
@@ -97,9 +91,6 @@
 
 /// Represents the state of AHRS as a whole
 #[derive(
-<<<<<<< HEAD
-  Clone, Copy, MaxSize, Debug, Default, Deserialize, PartialEq, Serialize, CSVable,
-=======
   Clone,
   Copy,
   MaxSize,
@@ -108,10 +99,10 @@
   Deserialize,
   PartialEq,
   Serialize,
+  CSVable
   rkyv::Archive,
   rkyv::Serialize,
   rkyv::Deserialize,
->>>>>>> 569356db
 )]
 #[archive_attr(derive(bytecheck::CheckBytes))]
 pub struct Ahrs {
