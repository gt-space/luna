--- conflicted
+++ resolved
@@ -1,181 +1,3 @@
-<<<<<<< HEAD
-use libc::{c_int, c_void, off_t, size_t};
-use std::{
-  ffi::CString,
-  sync::Mutex,
-  ptr::{read_volatile, write_volatile}
-};
-
-const GPIO_BASE_REGISTERS: [off_t; 4] =
-  [0x44E0_7000, 0x4804_C000, 0x481A_C000, 0x481A_E000];
-const GPIO_REGISTER_SIZE: size_t = 0xFFF;
-
-const GPIO_OE_REGISTER: isize = 0x134;
-const GPIO_DATAOUT_REGISTER: isize = 0x13C;
-const GPIO_DATAIN_REGISTER: isize = 0x138;
-
-#[derive(Debug, PartialEq)]
-pub enum PinValue {
-  Low = 0,
-  High = 1,
-}
-
-#[derive(Debug, PartialEq, Eq)]
-pub enum PinMode {
-  Output,
-  Input,
-}
-
-pub struct Gpio {
-  fd: c_int,
-  base: *mut c_void,
-  direction: Mutex<*mut u32>,
-  dataout: Mutex<*mut u32>,
-  datain: *const u32,
-}
-
-pub struct Pin<'a> {
-  gpio: &'a Gpio,
-  index: usize,
-}
-
-// pub struct Pin {
-//   direction: Mutex<*mut u32>,
-//   dataout: Mutex<*mut u32>,
-//   datain: *const u32,
-//   index: usize,
-// }
-
-// 
-
-impl Drop for Gpio {
-  fn drop(&mut self) {
-    unsafe {
-      libc::munmap(self.base, GPIO_REGISTER_SIZE);
-      libc::close(self.fd);
-    };
-  }
-}
-
-impl Gpio {
-  pub fn open_controller(controller_index: usize) -> Gpio {
-    let path = CString::new("/dev/mem").unwrap();
-    let fd = unsafe { libc::open(path.as_ptr(), libc::O_RDWR) };
-
-    if fd < 0 {
-      panic!("Cannot open memory device");
-    }
-
-    // /dev/mem accesses physical memory. mmap puts files in address space
-    // but dev/mem is unqiue because contents are actual hw locations
-
-    // This comment might be wrong
-    /*
-    mmap creates a block of virtual memory that is mapped to the hw registers.
-    Here we cannot interact with the actual register locations directly
-    because there is an OS in the way so we use the virtual memory locations.
-    When we pass the virtual memory location values, the OS will know how
-    to map those operations to the actual register locations because of the
-    relationship that was defined through the mmap call. The return value of
-    mmap is a pointer to the start address of the virtual memory block.
-     */
-
-    // Place base into a mutex because it is used right after
-    let base = unsafe {
-      libc::mmap(
-        std::ptr::null_mut(),
-        GPIO_REGISTER_SIZE,
-        libc::PROT_READ | libc::PROT_WRITE,
-        libc::MAP_SHARED,
-        fd,
-        GPIO_BASE_REGISTERS[controller_index],
-      )
-    };
-
-    if base.is_null() {
-      panic!("Cannot map GPIO");
-    }// else if base != GPIO_BASE_REGISTERS[controller_index] as *mut c_void {
-     // panic!("Invalid start address for GPIO DMA operations");
-    //}
-
-    // These are all pointers to actual 32 bit wide register addresses
-
-    let direction = Mutex::new(unsafe { 
-      base.offset(GPIO_OE_REGISTER) as * mut u32
-    });
-
-    let dataout = Mutex::new(unsafe {
-      base.offset(GPIO_DATAOUT_REGISTER) as *mut u32
-    });
-
-    let datain = unsafe {
-      base.offset(GPIO_DATAIN_REGISTER) as *const u32
-    };
-
-    Gpio {
-      fd,
-      base,
-      direction,
-      dataout,
-      datain,
-    }
-  }
-
-  pub fn get_pin(&self, pin_index: usize) -> Pin {
-    Pin {
-      gpio: &self,
-      index: pin_index,
-    }
-  }
-
-  // pub fn get_pin(&self, pin_index: usize) -> Pin {
-  //   Pin {
-  //     direction: self.direction,
-  //     dataout: self.dataout,
-  //     datain: self.datain,
-  //     index: pin_index,
-  //   }
-  // }
-}
-
-impl<'a> Pin<'a> {
-  pub fn mode(&mut self, mode: PinMode) {
-    // gets direction, not direction dereferenced
-    // lock mutex basically returns a pointer to the value it holds
-    // dereference that pointer to get the actual pointer that is stored
-    let direction = *self.gpio.direction.lock().unwrap();
-    let mut direction_bits: u32 = unsafe { read_volatile(direction) };
-
-    direction_bits = match mode {
-      PinMode::Output => direction_bits & !(1 << self.index),
-      PinMode::Input => direction_bits | (1 << self.index),
-    };
-
-    unsafe { write_volatile(direction, direction_bits) };
-  }
-
-  pub fn digital_write(&mut self, value: PinValue) {
-    let dataout = *self.gpio.dataout.lock().unwrap();
-    let mut dataout_bits = unsafe { read_volatile(dataout) };
-
-    dataout_bits = match value {
-      PinValue::Low => dataout_bits & !(1 << self.index),
-      PinValue::High => dataout_bits | (1 << self.index),
-    };
-
-    unsafe { write_volatile(dataout, dataout_bits) };
-  }
-
-  pub fn digital_read(&self) -> PinValue {
-    let datain_bits = unsafe { read_volatile(self.gpio.datain) };
-
-    if datain_bits & (1 << self.index) != 0 {
-      PinValue::High
-    } else {
-      PinValue::Low
-    }
-  }
-=======
 use libc::{c_int, c_void, off_t, size_t};
 use std::{
   ffi::CString, ptr::{read_volatile, write_volatile}, sync::Mutex
@@ -337,5 +159,4 @@
       PinValue::Low
     }
   }
->>>>>>> 60c6ff96
 }