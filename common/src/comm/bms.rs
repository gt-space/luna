use super::{flight::Ingestible, VehicleState};
use csvable::CSVable;
use csvable_proc::CSVable;
use postcard::experimental::max_size::MaxSize;
use serde::{Deserialize, Serialize};
use std::fmt;

type Current = f64;
type Voltage = f64;

/// Describes the state of some power bus
<<<<<<< HEAD
#[derive(
  Copy, Clone, Default, MaxSize, Debug, Deserialize, PartialEq, Serialize, CSVable
)]
=======
#[derive(Copy, Clone, Default, MaxSize, Debug, Deserialize, PartialEq, Serialize, rkyv::Archive, rkyv::Serialize, rkyv::Deserialize)]
#[archive_attr(derive(bytecheck::CheckBytes))]
>>>>>>> 569356db
pub struct Bus {
  pub voltage: Voltage,
  pub current: Current,
}

/// Describes the state of some power rail
pub type Rail = Bus;

/// Represents the state of BMS as a whole
#[derive(
<<<<<<< HEAD
  MaxSize, Debug, Default, Deserialize, PartialEq, Serialize, Clone, Copy, CSVable,
=======
  MaxSize, Debug, Default, Deserialize, PartialEq, Serialize, Clone, Copy, rkyv::Archive, rkyv::Serialize, rkyv::Deserialize
>>>>>>> 569356db
)]
#[archive_attr(derive(bytecheck::CheckBytes))]
pub struct Bms {
  pub battery_bus: Bus,
  pub umbilical_bus: Bus,
  pub sam_power_bus: Bus,
  pub five_volt_rail: Rail,
  pub charger: Current,
<<<<<<< HEAD
  pub e_stop_v: Voltage,
  pub rbf_tag_v: Voltage,
=======
  pub chassis: Voltage,
  pub e_stop: Voltage,
  pub rbf_tag: Voltage,
>>>>>>> 569356db
}

/// Represents the current state of a device on the BMS.
/*#[derive(Deserialize, Serialize, Clone, MaxSize, Debug, PartialEq)]
pub enum Device {
  /// The state of the Battery Bus.
  BatteryBus(Bus),

  /// The state of the Umbilical Bus.
  UmbilicalBus(Bus),

  /// The state of the Sam Power Bus.
  SamPowerBus(Bus),

  /// The state of the 5v Rail.
  FiveVoltRail(Rail),

  /// The state of the Charger.
  Charger(Current),

  /// The state of the Estop.
  Estop(Voltage),

  /// The state of the RBFTag
  RBFTag(Voltage),
}*/

/// A single data point with a timestamp and channel, no units.
#[derive(Clone, Copy, Debug, Deserialize, MaxSize, PartialEq, Serialize)]
pub struct DataPoint {
  /// The state of the BMS.
  pub state: Bms,

  /// The timestamp of when this data was collected
  pub timestamp: f64,
}

impl Ingestible for DataPoint {
  fn ingest(&self, vehicle_state: &mut VehicleState) {
    vehicle_state.bms = self.state;
  }
}

/// Represents a command intended for the BMS
#[derive(Clone, Debug, Deserialize, PartialEq, Serialize)]
pub enum Command {
  /// If charging should be enabled
  Charge(bool),
  /// if the Battery Load Switch should be enabled
  BatteryLoadSwitch(bool),
  /// if the Sam Load Switch should be enabled
  SamLoadSwitch(bool),
  /// If the Estop reset sequence should be run
  ResetEstop,
}

impl fmt::Display for Command {
  fn fmt(&self, f: &mut std::fmt::Formatter<'_>) -> std::fmt::Result {
    match self {
      Self::Charge(value) => write!(f, "Set Charge to {}", value),
      Self::BatteryLoadSwitch(value) => {
        write!(f, "Set Battery Load Switch to {}", value)
      }
      Self::SamLoadSwitch(value) => {
        write!(f, "Set Sam Load Switch to {}", value)
      }
      Self::ResetEstop => write!(f, "Reset Estop"),
    }
  }
}<|MERGE_RESOLUTION|>--- conflicted
+++ resolved
@@ -9,14 +9,8 @@
 type Voltage = f64;
 
 /// Describes the state of some power bus
-<<<<<<< HEAD
-#[derive(
-  Copy, Clone, Default, MaxSize, Debug, Deserialize, PartialEq, Serialize, CSVable
-)]
-=======
-#[derive(Copy, Clone, Default, MaxSize, Debug, Deserialize, PartialEq, Serialize, rkyv::Archive, rkyv::Serialize, rkyv::Deserialize)]
+#[derive(Copy, Clone, Default, MaxSize, Debug, Deserialize, PartialEq, Serialize, CSVable, rkyv::Archive, rkyv::Serialize, rkyv::Deserialize)]
 #[archive_attr(derive(bytecheck::CheckBytes))]
->>>>>>> 569356db
 pub struct Bus {
   pub voltage: Voltage,
   pub current: Current,
@@ -27,11 +21,7 @@
 
 /// Represents the state of BMS as a whole
 #[derive(
-<<<<<<< HEAD
-  MaxSize, Debug, Default, Deserialize, PartialEq, Serialize, Clone, Copy, CSVable,
-=======
-  MaxSize, Debug, Default, Deserialize, PartialEq, Serialize, Clone, Copy, rkyv::Archive, rkyv::Serialize, rkyv::Deserialize
->>>>>>> 569356db
+  MaxSize, Debug, Default, Deserialize, PartialEq, Serialize, Clone, Copy, CSVable, rkyv::Archive, rkyv::Serialize, rkyv::Deserialize
 )]
 #[archive_attr(derive(bytecheck::CheckBytes))]
 pub struct Bms {
@@ -40,14 +30,9 @@
   pub sam_power_bus: Bus,
   pub five_volt_rail: Rail,
   pub charger: Current,
-<<<<<<< HEAD
   pub e_stop_v: Voltage,
   pub rbf_tag_v: Voltage,
-=======
   pub chassis: Voltage,
-  pub e_stop: Voltage,
-  pub rbf_tag: Voltage,
->>>>>>> 569356db
 }
 
 /// Represents the current state of a device on the BMS.
