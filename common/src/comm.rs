--- conflicted
+++ resolved
@@ -333,7 +333,6 @@
   /// Instructs the flight computer to run an immediate abort.
   Abort,
 
-<<<<<<< HEAD
   /// Instructs the flight computer to tell SAMs to toggle camera en/dis
   CameraEnable(bool), // true for enable, false for disable
 
@@ -342,13 +341,12 @@
 
   /// Instructs the flight computer to tell SAMs to detonate
   DetonateEnable(bool), // true for enable, false for disable
-=======
+
   /// Creates an abort stage upon confirmation the stage is valid
   AbortStageConfig(AbortStageConfig),
 
   /// Sets the current abort stage to an abort stage that has been created
   SetAbortStage(String),
->>>>>>> 5f931ed2
 }
 
 /// An input config from a user
