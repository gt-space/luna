use ahrs::Ahrs;
use bms::Bms;
use postcard::experimental::max_size::MaxSize;
use serde::{Deserialize, Serialize};
use std::{collections::HashMap, fmt};

#[cfg(feature = "rusqlite")]
use rusqlite::{
  types::{FromSql, FromSqlError, FromSqlResult, ToSqlOutput, ValueRef},
  ToSql,
};

/// Deals with all communication regarding System Actuator Machines (SAMs)
pub mod sam;

/// Deals with all communication regarding the Battery Management System (BMS)
pub mod bms;

/// Deals with all communication regarding the Flight Computer (FC)
pub mod flight;

/// Deals with all communication regarding AHRS (i forgot the acronym)
pub mod ahrs;

mod gui;
pub use gui::*;

<<<<<<< HEAD
impl fmt::Display for sam::Unit {
=======
mod gpio;
pub use gpio::*;

impl fmt::Display for Unit {
>>>>>>> d60d31f0
  fn fmt(&self, f: &mut fmt::Formatter<'_>) -> fmt::Result {
    write!(
      f,
      "{}",
      match self {
        Self::Amps => "A",
        Self::Psi => "psi",
        Self::Kelvin => "K",
        Self::Pounds => "lbf",
        Self::Volts => "V",
      }
    )
  }
}

/// Holds a single measurement for either a sensor or valve.
///
/// This enum simply wraps two other types, `SensorMeasurement` and
/// `ValveMeasurement`. The reason to keep this in separate structs instead of
/// properties of the variants is that these values often need to passed around
/// independently in flight code, and enum variant properties are not mutable
/// without reconstructing the variant. This is annoying. Essentially, this
/// looks like bad / less readable code but is necessary, and convenience
/// constructs are provided to make code cleaner.
#[derive(Clone, Debug, Deserialize, PartialEq, Serialize)]
#[serde(rename_all = "snake_case")]
pub struct Measurement {
  /// The raw value associated with the measurement.
  pub value: f64,

  /// The unit associated with the measurement.
  pub unit: sam::Unit,
}

impl fmt::Display for Measurement {
  fn fmt(&self, f: &mut fmt::Formatter<'_>) -> fmt::Result {
    write!(f, "{:.3} {}", self.value, self.unit)
  }
}

/// Holds the state of the SAMs and valves using `HashMap`s which convert a
/// node's name to its state.
#[derive(Clone, Debug, Default, Deserialize, PartialEq, Serialize)]
pub struct VehicleState {
  /// Holds the actual and commanded states of all valves on the vehicle.
  pub valve_states: HashMap<String, CompositeValveState>,

  /// Holds the state of every device on BMS
  pub bms: Bms,

  /// Holds the state of every device on AHRS
  pub ahrs: Ahrs,

  /// Holds the latest readings of all sensors on the vehicle.
  pub sensor_readings: HashMap<String, Measurement>,
}

impl VehicleState {
  /// Constructs a new, empty `VehicleState`.
  pub fn new() -> Self {
    VehicleState::default()
  }
}

/// Used in a `NodeMapping` to determine which computer the action should be
/// sent to.
#[derive(
  Clone, Copy, Debug, Deserialize, Eq, MaxSize, PartialEq, Serialize,
)]
#[serde(rename_all = "snake_case")]
pub enum Computer {
  /// The flight computer
  Flight,

  /// The ground computer
  Ground,
}

#[cfg(feature = "rusqlite")]
impl ToSql for Computer {
  fn to_sql(&self) -> rusqlite::Result<ToSqlOutput<'_>> {
    // see the ChannelType ToSql comment for details
    let mut json = serde_json::to_string(&self)
      .expect("failed to serialize ChannelType into JSON");

    json.pop();
    json.remove(0);

    Ok(ToSqlOutput::Owned(rusqlite::types::Value::Text(json)))
  }
}

#[cfg(feature = "rusqlite")]
impl FromSql for Computer {
  fn column_result(value: ValueRef<'_>) -> FromSqlResult<Self> {
    if let ValueRef::Text(text) = value {
      // see the ChannelType ToSql comment for details
      let mut json = vec![b'"'];
      json.extend_from_slice(text);
      json.push(b'"');

      let channel_type = serde_json::from_slice(&json)
        .map_err(|error| FromSqlError::Other(Box::new(error)))?;

      Ok(channel_type)
    } else {
      Err(FromSqlError::InvalidType)
    }
  }
}

/// The mapping of an individual node.
#[derive(Clone, Debug, Deserialize, PartialEq, Serialize)]
pub struct NodeMapping {
  /// The text identifier, or name, of the node.
  pub text_id: String,

  /// A string identifying an individual board, corresponding to the hostname
  /// sans ".local".
  pub board_id: String,

  /// The channel type of the node, such as "valve".
  pub sensor_type: SensorType,

  /// A number identifying which channel on the SAM board controls the node.
  pub channel: u32,

  /// Which computer controls the SAM board, "flight" or "ground".
  pub computer: Computer,

  // the optional parameters below are only needed for sensors with certain
  // channel types if you're wondering why these are not kept with the
  // ChannelType variants, that is because those variants are passed back from
  // the SAM boards with data measurements. the SAM boards have no access to
  // these factors and even if they did, it would make more sense for them to
  // just convert the measurements directly.
  //
  // tl;dr this is correct and reasonable.
  /// The maximum value reading of the sensor.
  /// This is only used for sensors with channel type CurrentLoop or
  /// DifferentialSignal.
  pub max: Option<f64>,

  /// The minimum value reading of the sensor.
  /// This is only used for sensors with channel type CurrentLoop or
  /// DifferentialSignal.
  pub min: Option<f64>,

  /// The calibrated offset of the sensor.
  /// This is only used for sensors with channel type PT.
  #[serde(default)]
  pub calibrated_offset: f64,

  /// The threshold, in Amps, at which the valve is considered powered.
  pub powered_threshold: Option<f64>,

  /// Indicator of whether the valve is normally open or normally closed.
  pub normally_closed: Option<bool>,
}

/// A sequence written in Python, used by the flight computer to execute
/// arbitrary operator code.
#[derive(Clone, Debug, Deserialize, PartialEq, Serialize)]
pub struct Sequence {
  /// The unique, human-readable name which identifies the sequence.
  ///
  /// If the name is "abort" specifically, the sequence should be stored by the
  /// recipient and persisted across a machine power-down instead of run
  /// immediately.
  pub name: String,

  /// The script run immediately (except abort) upon being received.
  pub script: String,
}

/// A trigger with a
#[derive(Clone, Debug, Deserialize, PartialEq, Serialize)]
pub struct Trigger {
  /// The unique, human-readable name which identifies the trigger.
  pub name: String,

  /// The condition upon which the trigger script is run, written in Python.
  pub condition: String,

  /// The script run when the condition is met, written in Python.
  pub script: String,

  /// Whether or not the trigger is active
  pub active: bool,
}

/// A message sent from the control server to the flight computer.
#[derive(Clone, Debug, Deserialize, PartialEq, Serialize)]
pub enum FlightControlMessage {
  /// A set of mappings to be applied immediately.
  Mappings(Vec<NodeMapping>),

  /// A message containing a sequence to be run immediately.
  Sequence(Sequence),

  /// A trigger to be checked by the flight computer.
  Trigger(Trigger),

  /// Instructs the flight computer to stop a sequence named with the `String`
  /// parameter.
  StopSequence(String),

  /// Instructs the flight computer to execute a BMS Command on the "bms-01"
  /// board.
  BmsCommand(bms::Command),

  /// Instructs the flight computer to execute an AHRS Command on the "ahrs-01"
  /// board.
  AhrsCommand(ahrs::Command),

  /// Instructs the flight computer to run an immediate abort.
  Abort,
}

// Kind of ADC
#[derive(Clone, Copy, Debug, Eq, Hash, PartialEq)]
pub enum ADCKind {
  CurrentLoopPt,
  VValve,
  IValve,
  VPower,
  IPower,
  Tc1,
  Tc2,
  DiffSensors,
  Rtd,
  VBatUmbCharge, // just for bms
  SamAnd5V, // just for bms
}<|MERGE_RESOLUTION|>--- conflicted
+++ resolved
@@ -25,14 +25,7 @@
 mod gui;
 pub use gui::*;
 
-<<<<<<< HEAD
 impl fmt::Display for sam::Unit {
-=======
-mod gpio;
-pub use gpio::*;
-
-impl fmt::Display for Unit {
->>>>>>> d60d31f0
   fn fmt(&self, f: &mut fmt::Formatter<'_>) -> fmt::Result {
     write!(
       f,
