import { Component, For, Setter, createEffect, createSignal } from 'solid-js';
import ChartComponent from './Chart';
import { listen } from '@tauri-apps/api/event';
import { Config, Mapping, State, StreamSensor, StreamState } from '../comm';
import { invoke } from '@tauri-apps/api/tauri';
import { appWindow } from '@tauri-apps/api/window';

export const [plotterValues, setPlotterValues] = createSignal(new Array(10));
<<<<<<< HEAD
const [plotterDevices, setPlotterDevices] = createSignal(new Array());
const [deviceOptions, setDeviceOptions] = createSignal(new Array());
=======
export const [levels, setlevels] = createSignal(new Map<string, number>([]));
const [plotterDevices, setPlotterDevices] = createSignal(new Array);
const [deviceOptions, setDeviceOptions] = createSignal(new Array);
>>>>>>> 6641c382

const [configurations, setConfigurations] = createSignal();
const [activeConfig, setActiveConfig] = createSignal();

listen('state', (event) => {
  setConfigurations((event.payload as State).configs);
  setActiveConfig((event.payload as State).activeConfig);
  const mappings = (configurations() as Config[]).filter((conf) => {
    return conf.id == (activeConfig() as string);
  })[0].mappings;
  var newMappings = [];
  for (var i = 0; i < mappings.length; i++) {
    if (mappings[i].sensor_type === 'valve') {
      var voltageMapping = structuredClone(mappings[i]);
      var currentMapping = structuredClone(mappings[i]);
      voltageMapping.text_id += '_V';
      currentMapping.text_id += '_I';
      newMappings.push(voltageMapping);
      newMappings.push(currentMapping);
    } else {
      newMappings.push(mappings[i]);
    }
<<<<<<< HEAD
  }
  setDeviceOptions(newMappings);
  console.log(newMappings);
=======
    setDeviceOptions(newMappings.sort((a,b) => a.text_id.localeCompare(b.text_id)));
    console.log(newMappings);
>>>>>>> 6641c382
});

invoke('initialize_state', { window: appWindow });

// listens to device updates and updates the values of sensors and valves accordingly for display
listen('device_update', (event) => {
  // getting data
  const sensor_object = (event.payload as StreamState).sensor_readings;
  const valve_object = (event.payload as StreamState).valve_states;
  var sensorDevices = Object.keys(sensor_object).map((key) => [
    key,
    sensor_object[key as keyof typeof sensor_object] as StreamSensor,
  ]);
  //console.log(sensorDevices);
  var valveDevices = Object.keys(valve_object).map((key) => [
    key,
    valve_object[key as keyof typeof valve_object],
  ]);

  // updating all sensors
  sensorDevices.forEach(async (device) => {
    var index = (
      plotterDevices() as Array<{
        id: string;
        board_id: string;
        channel: Number;
        value: number;
      }>
    ).findIndex((item) => item.id === (device[0] as string));
    var new_values = [...plotterValues()];
    new_values[index] = (device[1] as StreamSensor).value;
    //console.log((device[1] as StreamSensor).value);
    setPlotterValues(new_values);
  });
  //console.log(plotterValues());

  // updating all valves
  valveDevices.forEach(async (device) => {
    var index = (
      plotterDevices() as Array<{
        id: string;
        board_id: string;
        channel: number;
        value: number;
      }>
    ).findIndex((item) => item.id === (device[0] as string));
    var new_values = [...plotterValues()];
    // A '1' means valve is open, '0' means it is closed.
    switch (device[1]) {
      case 'open':
        new_values[index] = 1;
        break;
      case 'closed':
        new_values[index] = 0;
        break;
    }
    setPlotterValues(new_values);
  });
});

function openDropdown() {
  console.log('opening dropdown');
  var button = document.getElementById('plotsbutton')!;
  var dropdownContent = document.getElementById('plotterdropdown')!;
  dropdownContent.style.display = 'flex';
}

function closeDropdown(evt: MouseEvent) {
  var button = document.getElementById('plotsbutton')!;
  var dropdownContent = document.getElementById('plotterdropdown')!;
  if (evt.target != button) {
    dropdownContent.style.display = 'none';
  }
}

function addPlotterDevice(mapping: Mapping) {
  var newPlotterDevices = [
    ...(plotterDevices() as Array<{
      id: string;
      board_id: string;
      channel: number;
      value: number;
    }>),
  ];
  var indexToRemove = -1;
  for (var i = 0; i < plotterDevices().length; i++) {
    if (plotterDevices()[i].id === mapping.text_id) {
      indexToRemove = i;
      break;
    }
  }
  if (indexToRemove != -1) {
    console.log('deleting...');
    newPlotterDevices.splice(indexToRemove, 1);
    setPlotterDevices(newPlotterDevices);
    return;
  }
  newPlotterDevices.push({
    id: mapping.text_id,
    board_id: mapping.board_id,
    channel: mapping.channel,
    value: NaN,
  });
  setPlotterDevices(newPlotterDevices);
}

<<<<<<< HEAD
document.addEventListener('click', (evt) => closeDropdown(evt));

const PlotterView: Component = (props) => {
  return (
    <div
      style={{
        display: 'grid',
        'grid-template-rows': '50px 1fr',
        height: '100%',
      }}
    >
      <div
        style={{
          display: 'flex',
          margin: '10px',
          'margin-left': '20px',
          'margin-bottom': '0px',
          'align-items': 'center',
        }}
      >
        <div
          id="plotsbutton"
          class="addplotsbutton"
          onClick={() => {
            openDropdown();
          }}
        >
          Add/remove plots
        </div>
        <div id="plotterdropdown" class="plotterdropdowncontent">
          {deviceOptions().length != 0 ? (
            <For each={deviceOptions() as Mapping[]}>
              {(mapping, i) => (
                <div
                  class="plotterdropdownitem"
                  onClick={() => addPlotterDevice(mapping)}
                >
                  {mapping.text_id}
                </div>
              )}
            </For>
          ) : (
            <div class="plotterdropdownitem">There is no active config rip</div>
          )}
=======
async function addLevel() {
    var deviceName = (document.getElementById("leveldropdown")! as HTMLSelectElement).value;
    var level = (document.getElementById("levelinput")! as HTMLInputElement).value;
    var newLevels = structuredClone(levels());
    if (level.length == 0) {
        if (levels().has(deviceName)) {
            newLevels.delete(deviceName);
            setlevels(newLevels);
        }
        return;
    }
    if (!isNaN(parseFloat(level))) {
        newLevels.set(deviceName, parseFloat(level));
    } 
    setlevels(newLevels);
    console.log(levels());
}

document.addEventListener("click", (evt) => closeDropdown(evt));

const PlotterView: Component = (props) => {
    return <div style={{display: "grid", "grid-template-rows": "50px 1fr", height: "100%"}}>
        <div style={{display: "flex", margin: "10px", "margin-left": "20px", "margin-bottom": "0px", "align-items": "center"}}>
            <div id="plotsbutton" class="addplotsbutton" onClick={() => {openDropdown()}}>
                Add/remove plots
            </div>
            <div id="plotterdropdown" class="plotterdropdowncontent">
                {deviceOptions().length != 0? <For each={deviceOptions() as Mapping[]}>{(mapping, i) =>
                    <div class="plotterdropdownitem" onClick={() => addPlotterDevice(mapping)}>{mapping.text_id}</div>
                }</For>:<div class="plotterdropdownitem">There is no active config rip</div>
                }
            </div>
            <div style={{"margin-left": "20px", "margin-right": "5px"}}>
                Add plot levels: 
            </div>
            <select id="leveldropdown"class="feedsystem-config-dropdown" style={{width: "100px"}}>
            <For each={deviceOptions() as Mapping[]}>{(device, i) => 
                <option style={{color: "black"}}>{device.text_id}</option>}                
            </For>
            </select>
            <input type="text" id="levelinput" placeholder="Level" class="level-textfield"></input>
            <button class="submit-feedsystem-button" onClick={addLevel}>Add</button>
        </div>
        <div class="plotter-view-section">
            <For each={plotterDevices() as Array<{id: string, board_id: Number, channel: Number, value: number}>}>{(device, i) =>
                <div style={{margin: '5px'}}><ChartComponent id={device.id} index={i()}  /></div>
            }</For>
>>>>>>> 6641c382
        </div>
      </div>
      <div class="plotter-view-section">
        <For
          each={
            plotterDevices() as Array<{
              id: string;
              board_id: Number;
              channel: Number;
              value: number;
            }>
          }
        >
          {(device, i) => (
            <div style={{ margin: '5px' }}>
              <ChartComponent id={device.id} index={i()} />
            </div>
          )}
        </For>
      </div>
    </div>
  );
};

export default PlotterView;<|MERGE_RESOLUTION|>--- conflicted
+++ resolved
@@ -6,14 +6,9 @@
 import { appWindow } from '@tauri-apps/api/window';
 
 export const [plotterValues, setPlotterValues] = createSignal(new Array(10));
-<<<<<<< HEAD
+export const [levels, setlevels] = createSignal(new Map<string, number>([]));
 const [plotterDevices, setPlotterDevices] = createSignal(new Array());
 const [deviceOptions, setDeviceOptions] = createSignal(new Array());
-=======
-export const [levels, setlevels] = createSignal(new Map<string, number>([]));
-const [plotterDevices, setPlotterDevices] = createSignal(new Array);
-const [deviceOptions, setDeviceOptions] = createSignal(new Array);
->>>>>>> 6641c382
 
 const [configurations, setConfigurations] = createSignal();
 const [activeConfig, setActiveConfig] = createSignal();
@@ -36,14 +31,11 @@
     } else {
       newMappings.push(mappings[i]);
     }
-<<<<<<< HEAD
-  }
-  setDeviceOptions(newMappings);
+  }
+  setDeviceOptions(
+    newMappings.sort((a, b) => a.text_id.localeCompare(b.text_id))
+  );
   console.log(newMappings);
-=======
-    setDeviceOptions(newMappings.sort((a,b) => a.text_id.localeCompare(b.text_id)));
-    console.log(newMappings);
->>>>>>> 6641c382
 });
 
 invoke('initialize_state', { window: appWindow });
@@ -150,7 +142,27 @@
   setPlotterDevices(newPlotterDevices);
 }
 
-<<<<<<< HEAD
+async function addLevel() {
+  var deviceName = (
+    document.getElementById('leveldropdown')! as HTMLSelectElement
+  ).value;
+  var level = (document.getElementById('levelinput')! as HTMLInputElement)
+    .value;
+  var newLevels = structuredClone(levels());
+  if (level.length == 0) {
+    if (levels().has(deviceName)) {
+      newLevels.delete(deviceName);
+      setlevels(newLevels);
+    }
+    return;
+  }
+  if (!isNaN(parseFloat(level))) {
+    newLevels.set(deviceName, parseFloat(level));
+  }
+  setlevels(newLevels);
+  console.log(levels());
+}
+
 document.addEventListener('click', (evt) => closeDropdown(evt));
 
 const PlotterView: Component = (props) => {
@@ -195,56 +207,30 @@
           ) : (
             <div class="plotterdropdownitem">There is no active config rip</div>
           )}
-=======
-async function addLevel() {
-    var deviceName = (document.getElementById("leveldropdown")! as HTMLSelectElement).value;
-    var level = (document.getElementById("levelinput")! as HTMLInputElement).value;
-    var newLevels = structuredClone(levels());
-    if (level.length == 0) {
-        if (levels().has(deviceName)) {
-            newLevels.delete(deviceName);
-            setlevels(newLevels);
-        }
-        return;
-    }
-    if (!isNaN(parseFloat(level))) {
-        newLevels.set(deviceName, parseFloat(level));
-    } 
-    setlevels(newLevels);
-    console.log(levels());
-}
-
-document.addEventListener("click", (evt) => closeDropdown(evt));
-
-const PlotterView: Component = (props) => {
-    return <div style={{display: "grid", "grid-template-rows": "50px 1fr", height: "100%"}}>
-        <div style={{display: "flex", margin: "10px", "margin-left": "20px", "margin-bottom": "0px", "align-items": "center"}}>
-            <div id="plotsbutton" class="addplotsbutton" onClick={() => {openDropdown()}}>
-                Add/remove plots
-            </div>
-            <div id="plotterdropdown" class="plotterdropdowncontent">
-                {deviceOptions().length != 0? <For each={deviceOptions() as Mapping[]}>{(mapping, i) =>
-                    <div class="plotterdropdownitem" onClick={() => addPlotterDevice(mapping)}>{mapping.text_id}</div>
-                }</For>:<div class="plotterdropdownitem">There is no active config rip</div>
-                }
-            </div>
-            <div style={{"margin-left": "20px", "margin-right": "5px"}}>
-                Add plot levels: 
-            </div>
-            <select id="leveldropdown"class="feedsystem-config-dropdown" style={{width: "100px"}}>
-            <For each={deviceOptions() as Mapping[]}>{(device, i) => 
-                <option style={{color: "black"}}>{device.text_id}</option>}                
-            </For>
-            </select>
-            <input type="text" id="levelinput" placeholder="Level" class="level-textfield"></input>
-            <button class="submit-feedsystem-button" onClick={addLevel}>Add</button>
         </div>
-        <div class="plotter-view-section">
-            <For each={plotterDevices() as Array<{id: string, board_id: Number, channel: Number, value: number}>}>{(device, i) =>
-                <div style={{margin: '5px'}}><ChartComponent id={device.id} index={i()}  /></div>
-            }</For>
->>>>>>> 6641c382
+        <div style={{ 'margin-left': '20px', 'margin-right': '5px' }}>
+          Add plot levels:
         </div>
+        <select
+          id="leveldropdown"
+          class="feedsystem-config-dropdown"
+          style={{ width: '100px' }}
+        >
+          <For each={deviceOptions() as Mapping[]}>
+            {(device, i) => (
+              <option style={{ color: 'black' }}>{device.text_id}</option>
+            )}
+          </For>
+        </select>
+        <input
+          type="text"
+          id="levelinput"
+          placeholder="Level"
+          class="level-textfield"
+        ></input>
+        <button class="submit-feedsystem-button" onClick={addLevel}>
+          Add
+        </button>
       </div>
       <div class="plotter-view-section">
         <For
