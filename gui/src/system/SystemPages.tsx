--- conflicted
+++ resolved
@@ -580,12 +580,8 @@
         <div style={{"font-weight": "bold"}}>{(configurations() as Config[])[index].id}</div>
       </div>
       <div class="add-config-btns">
-<<<<<<< HEAD
       <button class="add-config-btn" onClick={()=>{exportToJsonFile((configurations() as Config[])[index], (configurations() as Config[])[index].id);}}>Export Mapping</button>
       <button class="add-config-btn" onClick={()=>{setSubConfigDisplay('edit')}}>Edit</button>
-=======
-      <button class="add-config-btn" onClick={()=>{setSubConfigDisplay('edit'); refreshConfigs();}}>Edit</button>
->>>>>>> 6641c382
       <button class="add-config-btn" onClick={()=>{setSubConfigDisplay('add');}}>Exit</button>
       </div>
     </div>
