--- conflicted
+++ resolved
@@ -1402,7 +1402,162 @@
   flex: 1;
 }
 
-<<<<<<< HEAD
+/* RECO Page */
+.reco-view {
+  margin-top: 10px;
+  display: flex;
+  flex-direction: column;
+  align-items: center;
+  height: 90vh;
+  justify-content: center;
+}
+
+.reco-data-container {
+  display: grid;
+  background-color: #333333;
+  grid-template-rows: auto auto 1fr;
+  border: 2px solid #212121;
+  margin-top: 20px;
+  margin-inline: 10px;
+  font-family: 'Rubik';
+  height: auto;
+  width: 90%;
+  flex: 1;
+  text-align: center;
+}
+
+.reco-top-container {
+  display: flex;
+  width: 100%;
+  padding-left: 10px;
+  padding-right: 10px;
+}
+
+.reco-data-container-row {
+  display: flex;
+  flex-direction: row;
+  background-color: #333333;
+  border: 2px solid #212121;
+  margin-top: 20px;
+  margin-inline: 10px;
+  font-family: 'Rubik';
+  height: auto;
+  width: auto;
+  flex: 1;
+  text-align: center;
+  align-items: stretch;
+}
+
+.reco-gps-center {
+  display: flex;
+  align-items: center;
+  justify-content: center;
+
+  flex: 0 0 90px;
+}
+
+.reco-gps-data-container {
+  display: flex;
+  flex-direction: row;
+  justify-content: space-evenly;
+  width: 100%;
+}
+
+.reco-gps-column {
+  width: 100%;
+  margin-block: 5px;
+}
+
+.reco-data-container-camera {
+  display: flex;
+  flex-direction: row;
+  background-color: #333333;
+  border: 2px solid #212121;
+  margin-top: 20px;
+  margin-bottom: 30px;
+  margin-inline: 10px;
+  font-family: 'Rubik';
+  height:fit-content;
+  width: auto;
+  flex: 0;
+  text-align: center;
+  align-items: center;
+  justify-content: center;
+  padding: 10px;
+  column-gap: 10px;
+}
+
+.reco-data-container .section-title {
+  text-align: center;
+  grid-row: 1;
+}
+
+.reco-data-container .column-title-row {
+  display: grid;
+  grid-template-columns: 1fr 1fr;
+  border-bottom: 2px solid #737373;
+  padding-bottom: 5px;
+  margin-top: 5px;
+  margin-bottom: 0;
+  text-align: center;
+  grid-row: 2;
+}
+
+.reco-data-container-row .row-title-column {
+  display: flex;
+  border-right: 2px solid #737373;
+  margin-right: 5px;
+  margin-left: 5px;
+}
+
+.reco-data-row-container {
+  display: flex;
+  flex-direction: column;
+  grid-row: 3;
+  overflow-y: auto;
+}
+
+.reco-data-row {
+  display: flex;
+  text-align: center;
+  align-items: center;
+  justify-content: space-between;
+  padding-inline: 10px;
+}
+
+.reco-gps-variable {
+  padding: 0px 0;
+  margin-right: 10px;
+}
+
+.reco-gps-value {
+  padding: 0px 0;
+}
+
+.reco-data-variable {
+  padding: 1px 0;
+  font-size: 11px;
+}
+
+.reco-data-value {
+  padding: 1px 0;
+  font-size: 11px;
+}
+
+.reco-data-row:hover {
+  background-color: #737373;
+}
+
+.reco-horizontal-container {
+  display: flex;
+  flex-direction: row;
+  align-items: stretch;
+  justify-content: center;
+  width: 100%;
+  flex: 1;
+  padding-bottom: 35px;
+}
+
 /* SAM Page */
 
 .sam-view {
@@ -1453,160 +1608,4 @@
 
 .sam-button-en:active {
   border-color: lightgray; 
-=======
-/* RECO Page */
-.reco-view {
-  margin-top: 10px;
-  display: flex;
-  flex-direction: column;
-  align-items: center;
-  height: 90vh;
-  justify-content: center;
-}
-
-.reco-data-container {
-  display: grid;
-  background-color: #333333;
-  grid-template-rows: auto auto 1fr;
-  border: 2px solid #212121;
-  margin-top: 20px;
-  margin-inline: 10px;
-  font-family: 'Rubik';
-  height: auto;
-  width: 90%;
-  flex: 1;
-  text-align: center;
-}
-
-.reco-top-container {
-  display: flex;
-  width: 100%;
-  padding-left: 10px;
-  padding-right: 10px;
-}
-
-.reco-data-container-row {
-  display: flex;
-  flex-direction: row;
-  background-color: #333333;
-  border: 2px solid #212121;
-  margin-top: 20px;
-  margin-inline: 10px;
-  font-family: 'Rubik';
-  height: auto;
-  width: auto;
-  flex: 1;
-  text-align: center;
-  align-items: stretch;
-}
-
-.reco-gps-center {
-  display: flex;
-  align-items: center;
-  justify-content: center;
-
-  flex: 0 0 90px;
-}
-
-.reco-gps-data-container {
-  display: flex;
-  flex-direction: row;
-  justify-content: space-evenly;
-  width: 100%;
-}
-
-.reco-gps-column {
-  width: 100%;
-  margin-block: 5px;
-}
-
-.reco-data-container-camera {
-  display: flex;
-  flex-direction: row;
-  background-color: #333333;
-  border: 2px solid #212121;
-  margin-top: 20px;
-  margin-bottom: 30px;
-  margin-inline: 10px;
-  font-family: 'Rubik';
-  height:fit-content;
-  width: auto;
-  flex: 0;
-  text-align: center;
-  align-items: center;
-  justify-content: center;
-  padding: 10px;
-  column-gap: 10px;
-}
-
-.reco-data-container .section-title {
-  text-align: center;
-  grid-row: 1;
-}
-
-.reco-data-container .column-title-row {
-  display: grid;
-  grid-template-columns: 1fr 1fr;
-  border-bottom: 2px solid #737373;
-  padding-bottom: 5px;
-  margin-top: 5px;
-  margin-bottom: 0;
-  text-align: center;
-  grid-row: 2;
-}
-
-.reco-data-container-row .row-title-column {
-  display: flex;
-  border-right: 2px solid #737373;
-  margin-right: 5px;
-  margin-left: 5px;
-}
-
-.reco-data-row-container {
-  display: flex;
-  flex-direction: column;
-  grid-row: 3;
-  overflow-y: auto;
-}
-
-.reco-data-row {
-  display: flex;
-  text-align: center;
-  align-items: center;
-  justify-content: space-between;
-  padding-inline: 10px;
-}
-
-.reco-gps-variable {
-  padding: 0px 0;
-  margin-right: 10px;
-}
-
-.reco-gps-value {
-  padding: 0px 0;
-}
-
-.reco-data-variable {
-  padding: 1px 0;
-  font-size: 11px;
-}
-
-.reco-data-value {
-  padding: 1px 0;
-  font-size: 11px;
-}
-
-.reco-data-row:hover {
-  background-color: #737373;
-}
-
-.reco-horizontal-container {
-  display: flex;
-  flex-direction: row;
-  align-items: stretch;
-  justify-content: center;
-  width: 100%;
-  flex: 1;
-  padding-bottom: 35px;
->>>>>>> f851a8d9
 }