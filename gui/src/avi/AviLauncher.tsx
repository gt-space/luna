--- conflicted
+++ resolved
@@ -11,15 +11,6 @@
 const [configurations, setConfigurations] = createSignal();
 const [activeConfig, setActiveConfig] = createSignal();
 const [activeBoards, setActiveBoards] = createSignal<string[]>([]);
-<<<<<<< HEAD
-
-// listen('state', (event) => {
-//   console.log(event.windowLabel);
-//   setConfigurations((event.payload as State).configs);
-//   setActiveConfig((event.payload as State).activeConfig);
-// });
-=======
->>>>>>> 12d685b2
 
 listen('state', (event) => {
   setConfigurations((event.payload as State).configs);
@@ -86,14 +77,6 @@
             </button>
           </div>
         ))}
-<<<<<<< HEAD
-      {/* <For each={(activeBoards() as Array<string>)}>{(boardName, i) => 
-        <div style={{width: "100%", display: "flex", "justify-content": "center"}}>
-          <button class="sam-button" onClick={() => createSAMWindow(boardName)}>{boardName}</button>
-        </div>
-      }</For> */}
-=======
->>>>>>> 12d685b2
       <div style={{width: "100%", display: "flex", "justify-content": "center"} }>
         <button class="sam-button" onClick={() => createBMSWindow()}> BMS </button></div>
       <div style={{width: "100%", display: "flex", "justify-content": "center"} }>
