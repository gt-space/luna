import { For, createEffect, createSignal } from "solid-js";
import Footer from "../../general-components/Footer";
import { GeneralTitleBar } from "../../general-components/TitleBar";
import { listen } from "@tauri-apps/api/event";
import { invoke } from "@tauri-apps/api/tauri";
import { appWindow } from "@tauri-apps/api/window";
import { Config, Sequence, State, runSequence, serverIp, StreamState, BMS as BMS_struct, Bus } from "../../comm";
import { Valve } from "../../devices";
import { enableCommand, disableCommand } from "../../commands";

const [configurations, setConfigurations] = createSignal();
const [activeConfig, setActiveConfig] = createSignal();
const [activeBoards, setActiveBoards] = createSignal();
const [bmsData, setBmsData] = createSignal({
  battery_bus: {voltage: 0, current: 0} as Bus,
  umbilical_bus: {voltage: 0, current: 0} as Bus,
  sam_power_bus: {voltage: 0, current: 0} as Bus,
  five_volt_rail: {voltage: 0, current: 0} as Bus,
  charger: 0,
  e_stop: 0,
  rbf_tag: 0
} as BMS_struct);

// listens to device updates and updates the values of BMS values accordingly for display
listen('device_update', (event) => {
  // get sensor data
  const bms_object = (event.payload as StreamState).bms;
  console.log(bms_object)
  setBmsData(bms_object);
});


listen('state', (event) => {
  console.log(event.windowLabel);
  setConfigurations((event.payload as State).configs);
  setActiveConfig((event.payload as State).activeConfig);
});

invoke('initialize_state', {window: appWindow});

function BMS() {
    return <div class="window-template">
    <div style="height: 60px">
      <GeneralTitleBar name="BMS"/>
    </div>
    <div class="bms-view">
      <div class="bms-section-en" id="enable">
          <div class="section-title"> ENABLE </div>
          <button class="bms-button-en" onClick={() => enableCommand("bms", "battery_ls")}> BATTERY POWER </button>
          <button class="bms-button-en" onClick={() => enableCommand("bms", "charge")}> BATTERY CHARGER </button>
          <button class="bms-button-en" onClick={() => enableCommand("bms", "sam_ls")}> SAM POWER </button>
          <button class="bms-button-en" onClick={() => enableCommand("bms", "estop")}> ESTOP </button>
      </div>
      <div class="bms-section-en" id="disable">
          <div class="section-title"> DISABLE </div>
          <button class="bms-button-en" style={{"background-color": '#C53434'}} onClick={() => disableCommand("bms", "battery_ls")}> BATTERY POWER </button>
          <button class="bms-button-en" style={{"background-color": '#C53434'}} onClick={() => disableCommand("bms", "charge")}> BATTERY CHARGER </button>
          {/* <button class="bms-button-en" style={{"background-color": '#C53434'}} onClick={() => disableCommand("bms", "estop")}> EStop R </button> */}
          <button class="bms-button-en" style={{"background-color": '#C53434'}} onClick={() => disableCommand("bms", "sam_ls")}> SAM POWER </button>
      </div>
      <div class="bms-section" id="data">
          <div class="section-title"> DATA DISPLAY </div>
            {/* DATA content here */}
            <div class="adc-data-section">
              <div class="section-title" style={{"text-decoration": 'underline'}}> ADC Data </div>
              <div class="column-title-row">
                <div class="column-title" style={{"font-size": "16px"}}> Variables </div>
                <div class="column-title" style={{"font-size": "16px"}}> Values </div>
              </div>
              {/* Change to iteratively display ADC data variables and values once backend array is implemented */}
              <div class="adc-data-row-container">
                <div class="adc-data-row">
                  <div class="adc-data-variable"> Battery Bus Current </div>
<<<<<<< HEAD
                  <div class="adc-data-value"> {((bmsData() as BMS_struct).battery_bus as Bus).current} </div>
                </div>
                <div class="adc-data-row">
                  <div class="adc-data-variable"> Battery Bus Voltage </div>
                  <div class="adc-data-value"> {((bmsData() as BMS_struct).battery_bus as Bus).voltage} </div>
                </div>
                <div class="adc-data-row">
                  <div class="adc-data-variable"> Umbilical Bus Current </div>
                  <div class="adc-data-value"> {((bmsData() as BMS_struct).umbilical_bus as Bus).current} </div>
                </div>
                <div class="adc-data-row">
                  <div class="adc-data-variable"> Umbilical Bus Voltage </div>
                  <div class="adc-data-value"> {((bmsData() as BMS_struct).umbilical_bus as Bus).voltage} </div>
                </div>
                <div class="adc-data-row">
                  <div class="adc-data-variable"> Sam Power Bus Current </div>
                  <div class="adc-data-value"> {((bmsData() as BMS_struct).sam_power_bus as Bus).current} </div>
                </div>
                <div class="adc-data-row">
                  <div class="adc-data-variable"> Sam Power Bus Voltage </div>
                  <div class="adc-data-value"> {((bmsData() as BMS_struct).sam_power_bus as Bus).voltage} </div>
                </div>
                <div class="adc-data-row">
                  <div class="adc-data-variable"> Five Volt Rail Current </div>
                  <div class="adc-data-value"> {((bmsData() as BMS_struct).five_volt_rail as Bus).current} </div>
                </div>
                <div class="adc-data-row">
                  <div class="adc-data-variable"> Five Volt Rail Voltage </div>
                  <div class="adc-data-value"> {((bmsData() as BMS_struct).five_volt_rail as Bus).voltage} </div>
                </div>
                <div class="adc-data-row">
                  <div class="adc-data-variable"> Charger </div>
                  <div class="adc-data-value"> {(bmsData() as BMS_struct).charger} </div>
                </div>
                <div class="adc-data-row">
                  <div class="adc-data-variable"> Estop </div>
                  <div class="adc-data-value"> {(bmsData() as BMS_struct).e_stop} </div>
                </div>
                <div class="adc-data-row">
                  <div class="adc-data-variable"> RBF Tag </div>
                  <div class="adc-data-value"> {(bmsData() as BMS_struct).rbf_tag} </div>
=======
                  <div class="adc-data-value"> {((bmsData() as BMS_struct).battery_bus as Bus).current.toFixed(4)} </div>
                </div>
                <div class="adc-data-row">
                  <div class="adc-data-variable"> Battery Bus Voltage </div>
                  <div class="adc-data-value"> {((bmsData() as BMS_struct).battery_bus as Bus).voltage.toFixed(4)} </div>
                </div>
                <div class="adc-data-row">
                  <div class="adc-data-variable"> Umbilical Bus Current </div>
                  <div class="adc-data-value"> {((bmsData() as BMS_struct).umbilical_bus as Bus).current.toFixed(4)} </div>
                </div>
                <div class="adc-data-row">
                  <div class="adc-data-variable"> Umbilical Bus Voltage </div>
                  <div class="adc-data-value"> {((bmsData() as BMS_struct).umbilical_bus as Bus).voltage.toFixed(4)} </div>
                </div>
                <div class="adc-data-row">
                  <div class="adc-data-variable"> Sam Power Bus Current </div>
                  <div class="adc-data-value"> {((bmsData() as BMS_struct).sam_power_bus as Bus).current.toFixed(4)} </div>
                </div>
                <div class="adc-data-row">
                  <div class="adc-data-variable"> Sam Power Bus Voltage </div>
                  <div class="adc-data-value"> {((bmsData() as BMS_struct).sam_power_bus as Bus).voltage.toFixed(4)} </div>
                </div>
                <div class="adc-data-row">
                  <div class="adc-data-variable"> Five Volt Rail Current </div>
                  <div class="adc-data-value"> {((bmsData() as BMS_struct).five_volt_rail as Bus).current.toFixed(4)} </div>
                </div>
                <div class="adc-data-row">
                  <div class="adc-data-variable"> Five Volt Rail Voltage </div>
                  <div class="adc-data-value"> {((bmsData() as BMS_struct).five_volt_rail as Bus).voltage.toFixed(4)} </div>
                </div>
                <div class="adc-data-row">
                  <div class="adc-data-variable"> Charger </div>
                  <div class="adc-data-value"> {(bmsData() as BMS_struct).charger.toFixed(4)} </div>
                </div>
                <div class="adc-data-row">
                  <div class="adc-data-variable"> Estop </div>
                  <div class="adc-data-value"> {(bmsData() as BMS_struct).e_stop.toFixed(4)} </div>
                </div>
                <div class="adc-data-row">
                  <div class="adc-data-variable"> RBF Tag </div>
                  <div class="adc-data-value"> {(bmsData() as BMS_struct).rbf_tag.toFixed(4)} </div>
>>>>>>> 9035c94c
                </div>
              </div>
            </div>
      </div>
    </div>
    <div>
      <Footer/>
    </div>
</div>
}

export default BMS;<|MERGE_RESOLUTION|>--- conflicted
+++ resolved
@@ -71,49 +71,6 @@
               <div class="adc-data-row-container">
                 <div class="adc-data-row">
                   <div class="adc-data-variable"> Battery Bus Current </div>
-<<<<<<< HEAD
-                  <div class="adc-data-value"> {((bmsData() as BMS_struct).battery_bus as Bus).current} </div>
-                </div>
-                <div class="adc-data-row">
-                  <div class="adc-data-variable"> Battery Bus Voltage </div>
-                  <div class="adc-data-value"> {((bmsData() as BMS_struct).battery_bus as Bus).voltage} </div>
-                </div>
-                <div class="adc-data-row">
-                  <div class="adc-data-variable"> Umbilical Bus Current </div>
-                  <div class="adc-data-value"> {((bmsData() as BMS_struct).umbilical_bus as Bus).current} </div>
-                </div>
-                <div class="adc-data-row">
-                  <div class="adc-data-variable"> Umbilical Bus Voltage </div>
-                  <div class="adc-data-value"> {((bmsData() as BMS_struct).umbilical_bus as Bus).voltage} </div>
-                </div>
-                <div class="adc-data-row">
-                  <div class="adc-data-variable"> Sam Power Bus Current </div>
-                  <div class="adc-data-value"> {((bmsData() as BMS_struct).sam_power_bus as Bus).current} </div>
-                </div>
-                <div class="adc-data-row">
-                  <div class="adc-data-variable"> Sam Power Bus Voltage </div>
-                  <div class="adc-data-value"> {((bmsData() as BMS_struct).sam_power_bus as Bus).voltage} </div>
-                </div>
-                <div class="adc-data-row">
-                  <div class="adc-data-variable"> Five Volt Rail Current </div>
-                  <div class="adc-data-value"> {((bmsData() as BMS_struct).five_volt_rail as Bus).current} </div>
-                </div>
-                <div class="adc-data-row">
-                  <div class="adc-data-variable"> Five Volt Rail Voltage </div>
-                  <div class="adc-data-value"> {((bmsData() as BMS_struct).five_volt_rail as Bus).voltage} </div>
-                </div>
-                <div class="adc-data-row">
-                  <div class="adc-data-variable"> Charger </div>
-                  <div class="adc-data-value"> {(bmsData() as BMS_struct).charger} </div>
-                </div>
-                <div class="adc-data-row">
-                  <div class="adc-data-variable"> Estop </div>
-                  <div class="adc-data-value"> {(bmsData() as BMS_struct).e_stop} </div>
-                </div>
-                <div class="adc-data-row">
-                  <div class="adc-data-variable"> RBF Tag </div>
-                  <div class="adc-data-value"> {(bmsData() as BMS_struct).rbf_tag} </div>
-=======
                   <div class="adc-data-value"> {((bmsData() as BMS_struct).battery_bus as Bus).current.toFixed(4)} </div>
                 </div>
                 <div class="adc-data-row">
@@ -155,7 +112,6 @@
                 <div class="adc-data-row">
                   <div class="adc-data-variable"> RBF Tag </div>
                   <div class="adc-data-value"> {(bmsData() as BMS_struct).rbf_tag.toFixed(4)} </div>
->>>>>>> 9035c94c
                 </div>
               </div>
             </div>
